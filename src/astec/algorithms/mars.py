
import os
import sys
import time
import numpy as np
from scipy import ndimage as nd

from astec.utils import common
from astec.utils import ace
from astec.utils import reconstruction
from astec.io.image import imread, imsave
from astec.wrapping import cpp_wrapping

#
#
#
#
#

monitoring = common.Monitoring()


########################################################################################
#
# classes
# - computation environment
# - computation parameters
#
########################################################################################


class WatershedParameters(common.PrefixedParameter):

    ############################################################
    #
    # initialisation
    #
    ############################################################

    def __init__(self, prefix=None, obj=None):

        if prefix is None:
            prefix = ['watershed_']
        common.PrefixedParameter.__init__(self, prefix=prefix)

        if "doc" not in self.__dict__:
            self.doc = {}

        #
        #
        # gaussian standard deviation: smoothing input image for seed extraction
        # h-value for regional minima extraction
        # threshold for regional minima labeling (has to be in [1, h] range
        # gaussian standard deviation: smoothing input image for watershed
        #
        #
        doc = "\t h-value for the extraction of h-minima (regional minima)\n"
        self.doc['seed_hmin'] = doc
        doc = "\t threshold for regional minima labeling (has to be in [1, h] range).\n"
        doc += "\t was introduced for test purposes. Do not use.\n"
        self.doc['seed_high_threshold'] = doc
        if obj is not None and isinstance(obj, WatershedParameters):
            self.seed_hmin = obj.seed_hmin
            self.seed_high_threshold = obj.seed_high_threshold
        else:
            self.seed_hmin = 4
            self.seed_high_threshold = None

    ############################################################
    #
    # print / write
    #
    ############################################################

    def print_parameters(self):
        print("")
        print('#')
        print('# WatershedParameters')
        print('#')
        print("")

        common.PrefixedParameter.print_parameters(self)

        self.varprint('seed_hmin', self.seed_hmin, self.doc['seed_hmin'])
        self.varprint('seed_high_threshold', self.seed_high_threshold, self.doc['seed_high_threshold'])
        print("")

    def write_parameters_in_file(self, logfile):
        logfile.write("\n")
        logfile.write("# \n")
        logfile.write("# WatershedParameters\n")
        logfile.write("# \n")
        logfile.write("\n")

        common.PrefixedParameter.write_parameters_in_file(self, logfile)

        self.varwrite(logfile, 'seed_hmin', self.seed_hmin, self.doc['seed_hmin'])
        self.varwrite(logfile, 'seed_high_threshold', self.seed_high_threshold, self.doc['seed_high_threshold'])
        logfile.write("\n")
        return

    def write_parameters(self, log_file_name):
        with open(log_file_name, 'a') as logfile:
            self.write_parameters_in_file(logfile)
        return

    ############################################################
    #
    # update
    #
    ############################################################
    def update_from_parameters(self, parameters):

        self.seed_hmin = self.read_parameter(parameters, 'h_min', self.seed_hmin)
        self.seed_hmin = self.read_parameter(parameters, 'seed_hmin', self.seed_hmin)

        self.seed_high_threshold = self.read_parameter(parameters, 'seed_high_threshold', self.seed_high_threshold)

    def update_from_parameter_file(self, parameter_file):
        if parameter_file is None:
            return
        if not os.path.isfile(parameter_file):
            print("Error: '" + parameter_file + "' is not a valid file. Exiting.")
            sys.exit(1)

        parameters = common.load_source(parameter_file)
        self.update_from_parameters(parameters)


#
#
#
#
#

class SeedEditionParameters(common.PrefixedParameter):

    ############################################################
    #
    # initialisation
    #
    ############################################################

    def __init__(self, prefix=None):

        common.PrefixedParameter.__init__(self, prefix=prefix)

        if "doc" not in self.__dict__:
            self.doc = {}

        #
        doc = "\t Directory containing the seed edition files\n"
        self.doc['seed_edition_dir'] = doc
        self.seed_edition_dir = None
        doc = "\t If run with the '-k' option, temporary files, including the computed\n"
        doc += "\t seeds are kept into a temporary directory, and can be corrected in\n"
        doc += "\t several rounds\n"
        doc += "\t seed_edition_file is a list of list of file names (files being located\n"
        doc += "\t into the 'seed_edition_dir' directory), eg\n"
        doc += "\t seed_edition_file = [['seeds_to_be_fused_001.txt', 'seeds_to_be_created_001.txt'],\n"
        doc += "\t                      ['seeds_to_be_fused_002.txt', 'seeds_to_be_created_002.txt'],\n"
        doc += "\t                      ...\n"
        doc += "\t                     ['seeds_to_be_fused_00X.txt', 'seeds_to_be_created_00X.txt']] \n"
        doc += "\t Each line of a 'seeds_to_be_fused_00x.txt' file contains the labels to\n"
        doc += "\t be fused, e.g. '10 4 2 24'. A same label can be found in several lines,\n"
        doc += "\t meaning that all the labels of these lines will be fused. Each line of\n"
        doc += "\t 'seeds_to_be_created_00x.txt' contains the integer coordinates of a \n"
        doc += "\t seed to be added.\n"
        self.doc['seed_edition_file'] = doc
        self.seed_edition_file = None

    ############################################################
    #
    # print / write
    #
    ############################################################

    def print_parameters(self):
        print('')
        print('#')
        print('# SeedEditionParameters ')
        print('#')
        print('')
        self.varprint('seed_edition_dir', self.seed_edition_dir, self.doc['seed_edition_dir'])
        self.varprint('seed_edition_file', self.seed_edition_file, self.doc['seed_edition_file'])
        print("")

    def write_parameters_in_file(self, logfile):
        logfile.write('\n')
        logfile.write('#' + '\n')
        logfile.write('# SeedEditionParameters ' + '\n')
        logfile.write('#' + '\n')
        logfile.write('\n')
        self.varwrite(logfile, 'seed_edition_dir', self.seed_edition_dir, self.doc['seed_edition_dir'])
        self.varwrite(logfile, 'seed_edition_file', self.seed_edition_file, self.doc['seed_edition_file'])
        logfile.write("\n")
        return

    def write_parameters(self, log_file_name):
        with open(log_file_name, 'a') as logfile:
            self.write_parameters_in_file(logfile)
        return

    ############################################################
    #
    # update
    #
    ############################################################

    def update_from_parameters(self, parameters):
        #
        # seed edition parameters
        #
        if hasattr(parameters, 'seed_edition_dir'):
            if parameters.seed_edition_dir is not None:
                self.seed_edition_dir = parameters.seed_edition_dir

        if hasattr(parameters, 'seed_edition_file'):
            if parameters.seed_edition_file is not None:
                self.seed_edition_file = parameters.seed_edition_file
        if hasattr(parameters, 'seed_edition_files'):
            if parameters.seed_edition_files is not None:
                self.seed_edition_file = parameters.seed_edition_files

    def update_from_parameter_file(self, parameter_file):
        if parameter_file is None:
            return
        if not os.path.isfile(parameter_file):
            print("Error: '" + parameter_file + "' is not a valid file. Exiting.")
            sys.exit(1)

        parameters = common.load_source(parameter_file)
        self.update_from_parameters(parameters)

    ############################################################
    #
    # misc
    #
    ############################################################

    def n_seed_editions(self):
        #
        # number of elements
        #
        if self.seed_edition_file is None:
            return 0
        if type(self.seed_edition_file) is str:
            return 1
        if type(self.seed_edition_file) is list:
            if len(self.seed_edition_file) == 2 and type(self.seed_edition_file[0]) is str \
                    and type(self.seed_edition_file[1]) is str:
                return 1
            for e in self.seed_edition_file:
                if type(e) is not list or len(e) != 2 or type(e[0]) is not str or type(e[1]) is not str:
                    return 0
            return len(self.seed_edition_file)
        return 0

    def seed_edition(self, i=0):
        if i >= self.n_seed_editions():
            return None, None
        if type(self.seed_edition_file) is str:
            if self.seed_edition_dir is None:
                return self.seed_edition_file, None
            else:
                return os.path.join(self.seed_edition_dir, self.seed_edition_file), None
        if type(self.seed_edition_file) is list:
            if len(self.seed_edition_file) == 2 and type(self.seed_edition_file[0]) is str \
                    and type(self.seed_edition_file[1]) is str:
                if self.seed_edition_dir is None:
                    return self.seed_edition_file[0], self.seed_edition_file[1]
                else:
                    return os.path.join(self.seed_edition_dir, self.seed_edition_file[0]), \
                           os.path.join(self.seed_edition_dir, self.seed_edition_file[1])
            if self.seed_edition_dir is None:
                return self.seed_edition_file[i][0], self.seed_edition_file[i][1]
            else:
                return os.path.join(self.seed_edition_dir, self.seed_edition_file[i][0]), \
                       os.path.join(self.seed_edition_dir, self.seed_edition_file[i][1])


#
#
#
#
#

class MarsParameters(WatershedParameters, SeedEditionParameters):

    def __init__(self, prefix="mars_"):

        if "doc" not in self.__dict__:
            self.doc = {}

        doc = "\n"
        doc += "Mars parameters overview:\n"
        doc += "=========================\n"
        doc += "'Mars' tries to segment a membrane image thanks to a \n"
        doc += "seed-based watershed procedure.\n"
        doc += "The input image can be transformed twice (through the \n"
        doc += "so-called reconstruction procedure):\n"
        doc += "1. to extract the seeds, through a h-minima computation\n"
        doc += "2. to serve as the elevation image for the watershed\n"
        doc += "\n"
        self.doc['mars_overview'] = doc

        doc = "\t first time point of the series to be processed with\n"
        doc += "\t mars segmentation (in case of a range of image is to\n"
        doc += "\t be processed).\n"
        doc += "\t Default is that only the time point defined par the 'begin'.\n"
        doc += "\t variable is processed.\n"
        self.doc['first_time_point'] = doc
        self.first_time_point = -1
        doc = "\t last time point of the series to be processed with\n"
        doc += "\t mars segmentation (in case of a range of image is to\n"
        doc += "\t be processed).\n"
        self.doc['last_time_point'] = doc
        self.last_time_point = -1

        WatershedParameters.__init__(self, prefix=prefix)
        SeedEditionParameters.__init__(self, prefix=prefix)
        #
        # reconstruction parameters
        self.seed_reconstruction = reconstruction.ReconstructionParameters(prefix=[self._prefix, "seed_"],
                                                                           suffix="_seed")
        self.membrane_reconstruction = reconstruction.ReconstructionParameters(prefix=[self._prefix, "membrane_"],
                                                                               suffix="_membrane")
        self.seed_reconstruction.intensity_sigma = 0.6
        self.membrane_reconstruction.intensity_sigma = 0.15
        return

    ############################################################
    #
    # print / write
    #
    ############################################################

    def print_parameters(self):
        print("")
        print('#')
        print('# MarsParameters')
        print('#')
        print("")

        common.PrefixedParameter.print_parameters(self)

        for line in self.doc['mars_overview'].splitlines():
            print('# ' + line)

        self.varprint('first_time_point', self.first_time_point, self.doc['first_time_point'])
        self.varprint('last_time_point', self.last_time_point, self.doc['last_time_point'])
        WatershedParameters.print_parameters(self)
        SeedEditionParameters.print_parameters(self)
        self.seed_reconstruction.print_parameters()
        self.membrane_reconstruction.print_parameters()
        return

    def write_parameters_in_file(self, logfile):
        logfile.write("\n")
        logfile.write("# \n")
        logfile.write("# MarsParameters\n")
        logfile.write("# \n")
        logfile.write("\n")

        common.PrefixedParameter.write_parameters_in_file(self, logfile)

        for line in self.doc['mars_overview'].splitlines():
            logfile.write('# ' + line + '\n')

        common.PrefixedParameter.write_parameters_in_file(self, logfile)
        self.varwrite(logfile, 'first_time_point', self.first_time_point, self.doc['first_time_point'])
        self.varwrite(logfile, 'last_time_point', self.last_time_point, self.doc['last_time_point'])
        WatershedParameters.write_parameters_in_file(self, logfile)
        SeedEditionParameters.write_parameters_in_file(self, logfile)
        self.seed_reconstruction.write_parameters_in_file(logfile)
        self.membrane_reconstruction.write_parameters_in_file(logfile)
        return

    def write_parameters(self, log_file_name):
        with open(log_file_name, 'a') as logfile:
            self.write_parameters_in_file(logfile)
        return

    ############################################################
    #
    # update
    #
    ############################################################

    def update_from_parameters(self, parameters):
        #
        #
        #

        self.first_time_point = self.read_parameter(parameters, 'first_time_point', self.first_time_point)
        self.first_time_point = self.read_parameter(parameters, 'mars_begin', self.first_time_point)
        self.last_time_point = self.read_parameter(parameters, 'last_time_point', self.last_time_point)
        self.last_time_point = self.read_parameter(parameters, 'mars_end', self.last_time_point)
        #
        # reconstruction methods
        # backward compatibility
        #

        if hasattr(parameters, 'mars_method'):
            if parameters.mars_method == 1:
                self.seed_reconstruction.intensity_transformation = 'Identity'
                self.seed_reconstruction.intensity_enhancement = None
                self.membrane_reconstruction.intensity_transformation = 'Identity'
                self.membrane_reconstruction.intensity_enhancement = None
            elif parameters.mars_method == 2:
                self.seed_reconstruction.intensity_transformation = None
                self.seed_reconstruction.intensity_enhancement = 'GACE'
                self.membrane_reconstruction.intensity_transformation = None
                self.membrane_reconstruction.intensity_enhancement = 'GACE'

        #
        # watershed parameters
        # seed edition parameters
        # reconstruction parameters
        #
        WatershedParameters.update_from_parameters(self, parameters)
        SeedEditionParameters.update_from_parameters(self, parameters)
        self.seed_reconstruction.update_from_parameters(parameters)
        self.membrane_reconstruction.update_from_parameters(parameters)

        # backward compatibility
        self.seed_reconstruction.intensity_sigma = self.read_parameter(parameters, 'sigma1',
                                                                       self.seed_reconstruction.intensity_sigma)
        self.seed_reconstruction.intensity_sigma = self.read_parameter(parameters, 'seed_sigma',
                                                                       self.seed_reconstruction.intensity_sigma)
        self.membrane_reconstruction.intensity_sigma = self.read_parameter(parameters, 'sigma2',
                                                                           self.membrane_reconstruction.intensity_sigma)
        self.membrane_reconstruction.intensity_sigma = self.read_parameter(parameters, 'membrane_sigma',
                                                                           self.membrane_reconstruction.intensity_sigma)

    def update_from_parameter_file(self, parameter_file):
        if parameter_file is None:
            return
        if not os.path.isfile(parameter_file):
            print("Error: '" + parameter_file + "' is not a valid file. Exiting.")
            sys.exit(1)

        parameters = common.load_source(parameter_file)
        self.update_from_parameters(parameters)


########################################################################################
#
# some internal procedures
#
########################################################################################

def build_seeds(input_image, difference_image, output_seed_image, experiment, parameters,
                operation_type='min', check_background_label=False):
    """
    Extract regional minima or maxima from an image and label them.

    :param input_image:
    :param difference_image:
    :param output_seed_image:
    :param experiment:
    :param parameters:
    :param operation_type: 'min' for regional h-minima, 'max' for regional h-maxima
    :param check_background_label: check whether the largest seed (assumed to be the background one) is labeled 1
    :return:
    """

    proc = "build_seeds"

    #
    # variable checking
    #
    if not isinstance(experiment, common.Experiment):
        monitoring.to_log_and_console(str(proc) + ": unexpected type for 'experiment' variable: "
                                      + str(type(experiment)))
        sys.exit(1)

    if isinstance(parameters, WatershedParameters) is False:
        monitoring.to_log_and_console(proc + ": bad type for 'parameters' parameter", 1)
        sys.exit(1)

    if operation_type.lower() == 'min' and input_image is None:
        monitoring.to_log_and_console(proc + ": null input image for h-min computation", 1)
        sys.exit(1)

    if operation_type.lower() == 'max' and difference_image is None:
        monitoring.to_log_and_console(proc + ": null difference image for h-max computation", 1)
        sys.exit(1)

    if operation_type.lower() != 'min' and operation_type.lower() != 'max':
        monitoring.to_log_and_console(proc + ": operation type '" + str(operation_type) + "' not handled", 1)
        sys.exit(1)

    #
    # difference_image is the output of 'regional_minima'. It is the difference between
    # the reconstructed image after addition of height h and the original image. This way, valley are transformed
    # into hills. Note that the resulting image has its values in [0, h].
    # Such an image can be used as an input for further regional minima computation with *smaller* h
    #
    # Used by both mars and astec
    #

    if os.path.isfile(output_seed_image) and monitoring.forceResultsToBeBuilt is False:
        return

    if input_image is not None:
        monitoring.to_log_and_console("    .. seed extraction '" + str(input_image).split(os.path.sep)[-1]
                                      + "' with h = " + str(parameters.seed_hmin), 2)
    else:
        monitoring.to_log_and_console("    .. seed extraction '" + str(difference_image).split(os.path.sep)[-1]
                                      + "' with h = " + str(parameters.seed_hmin), 2)

    #
    # regional extrema computation
    #
    # the result (of the regional minima) is a difference between the original image and the reconstruction
    # by the same image lowered by hmin. Then the result image is in the range [0, hmin]
    #

    #
    # seed extraction from a membrane image:
    # 1. linear smoothing is now done in the reconstruction stage
    # 2. h-minima computation
    #
    # seed extraction from a difference image:
    # h-maxima computation
    #

    seed_preimage = input_image

    if not os.path.isfile(seed_preimage):
        monitoring.to_log_and_console(proc + ": '" + str(seed_preimage).split(os.path.sep)[-1] + "' does not exist", 2)
        monitoring.to_log_and_console("\t Exiting.")
        sys.exit(1)

    #
    # name the difference image if required
    #
    hmin = parameters.seed_hmin
    if difference_image is None:
        local_difference_image = common.add_suffix(seed_preimage, "_seed_diff_h" + str('{:03d}'.format(hmin)),
                                                   new_dirname=experiment.working_dir.get_tmp_directory(0),
                                                   new_extension=experiment.default_image_suffix)
    else:
        local_difference_image = difference_image

    #
    #
    #
    if operation_type.lower() == 'min':
        monitoring.to_log_and_console("       extract regional minima '"
                                      + str(seed_preimage).split(os.path.sep)[-1] + "' with h = " + str(hmin), 2)
        if not os.path.isfile(local_difference_image) or monitoring.forceResultsToBeBuilt is True:
            cpp_wrapping.regional_minima(seed_preimage, local_difference_image, h=hmin,
                                         monitoring=monitoring)
    else:
        monitoring.to_log_and_console("       extract regional maxima '"
                                      + str(seed_preimage).split(os.path.sep)[-1] + "' with h = " + str(hmin), 2)
        if not os.path.isfile(local_difference_image) or monitoring.forceResultsToBeBuilt is True:
            cpp_wrapping.regional_maxima(seed_preimage, local_difference_image, h=hmin,
                                         monitoring=monitoring)

    #
    # check whether the computation succeeds
    #

    if not os.path.isfile(local_difference_image):
        monitoring.to_log_and_console(proc + ": '" + str(local_difference_image).split(os.path.sep)[-1]
                                      + "' does not exist", 2)
        monitoring.to_log_and_console("\t Exiting.")
        sys.exit(1)

    #
    # hysteresis thresholding
    # to extract only the extrema that have a height of hmin, the high threshold should be hmin
    # to get more extrema, one can use a smaller hight threshold
    #

    high_threshold = parameters.seed_hmin
    if parameters.seed_high_threshold is not None and 0 < parameters.seed_high_threshold < parameters.seed_hmin:
        high_threshold = parameters.seed_high_threshold

    monitoring.to_log_and_console("       label regional extrema '"
                                  + str(local_difference_image).split(os.path.sep)[-1] + "' with threshold = "
                                  + str(high_threshold), 2)

    if not os.path.isfile(output_seed_image) or monitoring.forceResultsToBeBuilt is True:
        cpp_wrapping.connected_components(local_difference_image, output_seed_image, high_threshold=high_threshold,
                                          monitoring=monitoring)

    #
    # check whether the largest connected component has been labeled '1' (background)
    #
    # get the list of labels (remove 0)
    # get the list of volumes
    # get the list of indexes associated with the maximal volume
    #
    if check_background_label:
        seeds = imread(output_seed_image)
        labels = list(np.unique(seeds))
        labels.pop(0)
        volumes = nd.sum(np.ones_like(seeds), seeds, index=np.int16(labels))
        indexmax = [i for i, j in enumerate(volumes) if j == max(volumes)]
        if len(indexmax) > 1:
            monitoring.to_log_and_console("       several regional extrema have a maximal count", 2)
        if int(labels[indexmax[0]]) != 1:
            monitoring.to_log_and_console("       relabel seed #" + str(labels[indexmax[0]]) + " into 1 (background)",
                                          2)
            newlabel = max(labels) + 1
            seeds[seeds == 1] = newlabel
            seeds[seeds == labels[indexmax[0]]] = 1
            imsave(output_seed_image, seeds)
        del seeds

    if difference_image is None:
        os.remove(local_difference_image)

    return


def watershed(seed_image, membrane_image, result_image, experiment, parameters):
    """

    :param seed_image:
    :param membrane_image:
    :param result_image:
    :param experiment:
    :param parameters:
    :return:
    """

    proc = "watershed"

    #
    # variable checking
    #
    if not isinstance(experiment, common.Experiment):
        monitoring.to_log_and_console(str(proc) + ": unexpected type for 'experiment' variable: "
                                      + str(type(experiment)))
        sys.exit(1)

    if not isinstance(parameters, WatershedParameters):
        monitoring.to_log_and_console(str(proc) + ": unexpected type for 'parameters' variable: "
                                      + str(type(parameters)))
        sys.exit(1)

    # smoothing is done in the reconstruction stage
    height_image = membrane_image

    #
    # watershed
    #

    if not os.path.isfile(seed_image):
        monitoring.to_log_and_console("       '" + str(seed_image).split(os.path.sep)[-1] + "' does not exist", 2)
        monitoring.to_log_and_console("\t Exiting.")
        sys.exit(1)
    if not os.path.isfile(height_image):
        monitoring.to_log_and_console("       '" + str(height_image).split(os.path.sep)[-1] + "' does not exist", 2)
        monitoring.to_log_and_console("\t Exiting.")
        sys.exit(1)

    monitoring.to_log_and_console("    .. watershed '" + str(height_image).split(os.path.sep)[-1] + "'", 2)

    if not os.path.isfile(result_image) or monitoring.forceResultsToBeBuilt is True \
            or (isinstance(parameters, MarsParameters) and parameters.n_seed_editions()) > 0:
        cpp_wrapping.watershed(seed_image, height_image, result_image, monitoring=monitoring)

    return


def _seed_correction(seed_image, corrected_seed_image, parameters):
    """

    :param seed_image:
    :param corrected_seed_image:
    :param parameters:
    :return:
    """

    proc = "_seed_correction"

    if isinstance(parameters, SeedEditionParameters) is False:
        monitoring.to_log_and_console(proc + ": bad type for 'parameters' parameter", 1)
        sys.exit(1)

    if parameters.n_seed_editions() == 0:
        return seed_image

    ifile = seed_image
    ofile = corrected_seed_image
    for i in range(parameters.n_seed_editions()):
        fusion, seeds = parameters.seed_edition(i)
        monitoring.to_log_and_console("       correction ['" + str(fusion).split(os.path.sep)[-1] + "', '"
                                      + str(seeds).split(os.path.sep)[-1] + "']", 2)
        if not os.path.isfile(fusion):
            monitoring.to_log_and_console("       ... '" + str(fusion) + "' is not a valid file, skip it.")
            fusion = None
        if not os.path.isfile(seeds):
            monitoring.to_log_and_console("       ... '" + str(seeds) + "' is not a valid file, skip it.")
            seeds = None
        cpp_wrapping.mc_seed_edit(ifile, ofile, fusion, seeds, monitoring=monitoring)
        ifile = ofile

    return corrected_seed_image


def _mars_watershed(template_image, input_seed_image, membrane_image, mars_image, experiment, parameters):
    """

    :param template_image: fused image name, to name the other images after it
    :param input_seed_image: input seed image for processing
    :param membrane_image: input membrane image for processing
    :param mars_image:
    :param experiment:
    :param parameters:
    :return:
    """

    proc = "_mars_watershed"

    #
    # parameter type checking
    #

    if not isinstance(experiment, common.Experiment):
        monitoring.to_log_and_console(str(proc) + ": unexpected type for 'experiment' variable: "
                                      + str(type(experiment)))
        sys.exit(1)

    #
    # computation of seed image
    # - [smoothing]
    # - regional minima
    # - hysteresis thresholding
    #

    seed_image = common.add_suffix(template_image, "_seed_h" + str('{:03d}'.format(parameters.seed_hmin)),
                                   new_dirname=experiment.working_dir.get_tmp_directory(0),
                                   new_extension=experiment.default_image_suffix)

    if not os.path.isfile(seed_image) or monitoring.forceResultsToBeBuilt is True:
        build_seeds(input_seed_image, None, seed_image, experiment, parameters, check_background_label=True)

    #
    # seed correction (if any)
    #

    corrected_seed_image = common.add_suffix(template_image, "_seed_h"
                                             + str('{:03d}'.format(parameters.seed_hmin)) + "_corrected",
                                             new_dirname=experiment.working_dir.get_tmp_directory(0),
                                             new_extension=experiment.default_image_suffix)
    result_seed_image = _seed_correction(seed_image, corrected_seed_image, parameters)

    #
    #
    #
    watershed(result_seed_image, membrane_image, mars_image, experiment, parameters)

    return


def _volume_diagnosis(mars_image, ncells=10):
    """

    :param mars_image:
    :param ncells:
    :return:
    """

    proc = "_volume_diagnosis"

    #
    # variable checking
    #
    if not os.path.isfile(mars_image):
        monitoring.to_log_and_console("    "+proc+": error, '"+str(mars_image)+"' was not found", 2)
        return

    #
    #
    #
    image = imread(mars_image)
    labels = np.unique(image)
    volumes = nd.sum(np.ones_like(image), image, index=np.int16(labels))
    list_for_sort = list()
    for i in range(len(labels)):
        list_for_sort.append([volumes[i], labels[i]])

    #
    # statistics without the background
    #
    m = np.mean(volumes[1:])
    s = np.std(volumes[1:])

    list_for_sort.sort()

    monitoring.to_log_and_console("    .. diagnosis on cell volumes, smallest cells to be looked at", 1)
    monitoring.to_log_and_console("       mean cell volume = " + str(m) + ", standard deviation = " + str(s), 1)
    for i in range(len(labels)):
        if i <= ncells or list_for_sort[i][0] <= m - 2*s:
            monitoring.to_log_and_console('       cell #'+'{:3d}'.format(list_for_sort[i][1])+' volume ='
                                          + '{:10.1f}'.format(list_for_sort[i][0]), 1)

    del image
    return

########################################################################################
#
#
#
########################################################################################


#
#
#
#
#

def mars_process(current_time, experiment, parameters):
    """
    MARS segmentation of one timepoint image.
    :param current_time:
    :param experiment:
    :param parameters:
    :return:
    """

    proc = "mars_process"

    #
    # parameter type checking
    #

    if not isinstance(experiment, common.Experiment):
        monitoring.to_log_and_console(str(proc) + ": unexpected type for 'experiment' variable: "
                                      + str(type(experiment)))
        sys.exit(1)

    if not isinstance(parameters, MarsParameters):
        monitoring.to_log_and_console(str(proc) + ": unexpected type for 'parameters' variable: "
                                      + str(type(parameters)))
        sys.exit(1)

    #
    # nothing to do if the segmentation image exists
    #
    mars_dir = experiment.mars_dir.get_directory(0)
    mars_name = experiment.mars_dir.get_image_name(current_time)
    mars_image = common.find_file(mars_dir, mars_name, file_type='image', callfrom=proc, local_monitoring=None,
                                  verbose=False)

    if mars_image is not None:
        mars_image = os.path.join(mars_dir, mars_image)
        if monitoring.forceResultsToBeBuilt is False and parameters.n_seed_editions() == 0:
            monitoring.to_log_and_console('    mars image already existing', 2)
            #
            # compute diagnosis anyway
            #
            _volume_diagnosis(mars_image)
            return
        else:
            monitoring.to_log_and_console('    mars image already existing, but forced', 2)
    else:
        mars_image = os.path.join(mars_dir, mars_name + '.' + experiment.result_image_suffix)

    #
    #
    #

    input_dir = experiment.fusion_dir.get_directory(0)
    input_name = experiment.fusion_dir.get_image_name(current_time)

    input_image = common.find_file(input_dir, input_name, file_type='image', callfrom=proc, local_monitoring=monitoring)

    if input_image is None:
        monitoring.to_log_and_console("    .. image '" + input_name + "' not found in '" + str(input_dir) + "'", 2)
        monitoring.to_log_and_console("       skip time " + str(current_time), 2)
        return

    #
    # common.find_file() return the file name in the directory
    #
    input_image = os.path.join(input_dir, input_image)

    #
    # build the 'membrane' image to be segmented
    # this 'membrane' image is computed from the input image:
    # - it may be done by intensity normalisation and/or
    # - membrane extraction
    #

<<<<<<< HEAD
=======
    monitoring.to_log_and_console("  .. reconstruct membrane image", 2)
>>>>>>> 73885891
    reconstruction.monitoring.copy(monitoring)
    monitoring.to_log_and_console("    .. reconstruct membrane image", 2)
    membrane_image = reconstruction.build_reconstructed_image(current_time, experiment,
                                                              parameters.membrane_reconstruction)

    if membrane_image is None or not os.path.isfile(membrane_image):
        monitoring.to_log_and_console("       '" + str(membrane_image).split(os.path.sep)[-1]
                                      + "' does not exist", 2)
        monitoring.to_log_and_console("\t Exiting.")
        sys.exit(1)

    if parameters.seed_reconstruction.is_equal(parameters.membrane_reconstruction, debug=(monitoring.debug > 0)):
        monitoring.to_log_and_console("    .. seed image is identical to membrane image", 2)
        seed_image = membrane_image
    else:
<<<<<<< HEAD
        monitoring.to_log_and_console("    .. reconstruct seed image", 2)
        seed_image = reconstruction.build_reconstructed_image(current_time, experiment, parameters.seed_reconstruction,
                                                              suffix="_seed")
=======
        monitoring.to_log_and_console("  .. reconstruct seed image", 2)
        seed_image = reconstruction.build_reconstructed_image(current_time, experiment, parameters.seed_reconstruction)
>>>>>>> 73885891

    if seed_image is None or not os.path.isfile(seed_image):
        monitoring.to_log_and_console("       '" + str(seed_image).split(os.path.sep)[-1]
                                      + "' does not exist", 2)
        monitoring.to_log_and_console("\t Exiting.")
        sys.exit(1)

    #
    # compute the seeded watershed
    #

    _mars_watershed(input_image, seed_image, membrane_image, mars_image, experiment, parameters)

    #
    #
    #
    _volume_diagnosis(mars_image)

    return


#
#
#
#
#


def mars_control(experiment, parameters):
    """

    :param experiment: class describing the experiment
    :param parameters: class describing the mars parameters
    :return:
    """

    proc = "mars_control"

    #
    # parameter type checking
    #

    if not isinstance(experiment, common.Experiment):
        monitoring.to_log_and_console(str(proc) + ": unexpected type for 'experiment' variable: "
                                      + str(type(experiment)))
        sys.exit(1)

    if not isinstance(parameters, MarsParameters):
        monitoring.to_log_and_console(str(proc) + ": unexpected type for 'parameters' variable: "
                                      + str(type(parameters)))
        sys.exit(1)

    #
    # copy monitoring information
    #
    ace.monitoring.copy(monitoring)
    common.monitoring.copy(monitoring)
    reconstruction.monitoring.copy(monitoring)

    #
    # make sure that the result directory exists
    #

    experiment.mars_dir.make_directory()

    monitoring.to_log_and_console('', 1)

    #
    #
    #

    if parameters.first_time_point < 0 or parameters.last_time_point < 0:
        monitoring.to_log_and_console("... time interval does not seem to be defined in the parameter file")
        monitoring.to_log_and_console("    set parameters 'begin' and 'end'")
        monitoring.to_log_and_console("\t Exiting")
        sys.exit(1)

    if parameters.first_time_point > parameters.last_time_point:
        monitoring.to_log_and_console("... weird time interval: 'begin' = " + str(parameters.first_time_point)
                                      + ", 'end' = " + str(parameters.last_time_point))

    for time_value in range(parameters.first_time_point + experiment.delay_time_point,
                            parameters.last_time_point + experiment.delay_time_point + 1, experiment.delta_time_point):

        acquisition_time = experiment.working_dir.timepoint_to_str(time_value)

        #
        # start processing
        #
        monitoring.to_log_and_console('... mars processing of time ' + acquisition_time, 1)
        start_time = time.time()

        #
        # set and make temporary directory
        # - there is one temporary directory per timepoint
        #

        experiment.mars_dir.set_tmp_directory(time_value)
        experiment.mars_dir.make_tmp_directory()

        if parameters.seed_reconstruction.keep_reconstruction is False \
                and parameters.membrane_reconstruction.keep_reconstruction is False:
            experiment.mars_dir.set_rec_directory_to_tmp()

        #
        # processing
        #

        mars_process(time_value, experiment, parameters)

        #
        # cleaning
        #

        if monitoring.keepTemporaryFiles is False:
            experiment.mars_dir.rmtree_tmp_directory()

        #
        # end processing for a time point
        #
        end_time = time.time()
        monitoring.to_log_and_console('    computation time = ' + str(end_time - start_time) + ' s', 1)
        monitoring.to_log_and_console('', 1)

    return<|MERGE_RESOLUTION|>--- conflicted
+++ resolved
@@ -891,10 +891,6 @@
     # - membrane extraction
     #
 
-<<<<<<< HEAD
-=======
-    monitoring.to_log_and_console("  .. reconstruct membrane image", 2)
->>>>>>> 73885891
     reconstruction.monitoring.copy(monitoring)
     monitoring.to_log_and_console("    .. reconstruct membrane image", 2)
     membrane_image = reconstruction.build_reconstructed_image(current_time, experiment,
@@ -910,14 +906,8 @@
         monitoring.to_log_and_console("    .. seed image is identical to membrane image", 2)
         seed_image = membrane_image
     else:
-<<<<<<< HEAD
         monitoring.to_log_and_console("    .. reconstruct seed image", 2)
-        seed_image = reconstruction.build_reconstructed_image(current_time, experiment, parameters.seed_reconstruction,
-                                                              suffix="_seed")
-=======
-        monitoring.to_log_and_console("  .. reconstruct seed image", 2)
         seed_image = reconstruction.build_reconstructed_image(current_time, experiment, parameters.seed_reconstruction)
->>>>>>> 73885891
 
     if seed_image is None or not os.path.isfile(seed_image):
         monitoring.to_log_and_console("       '" + str(seed_image).split(os.path.sep)[-1]
