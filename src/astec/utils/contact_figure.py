--- conflicted
+++ resolved
@@ -1072,20 +1072,12 @@
 
     neighbors = {}
     if isinstance(atlasfiles, str):
-<<<<<<< HEAD
-        prop = properties.read_dictionary(atlasfiles, inputpropertiesdict={})
-=======
         prop = ioproperties.read_dictionary(atlasfiles, inputpropertiesdict={})
->>>>>>> 37e716fb
         neighbors = _neighbor_histogram(neighbors, prop, atlasfiles, time_digits_for_cell_id=time_digits_for_cell_id)
         del prop
     elif isinstance(atlasfiles, list):
         for f in atlasfiles:
-<<<<<<< HEAD
-            prop = properties.read_dictionary(f, inputpropertiesdict={})
-=======
             prop = ioproperties.read_dictionary(f, inputpropertiesdict={})
->>>>>>> 37e716fb
             neighbors = _neighbor_histogram(neighbors, prop, f, time_digits_for_cell_id=time_digits_for_cell_id)
             del prop
 
