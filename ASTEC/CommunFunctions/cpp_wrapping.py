
import os
import sys
import subprocess

from ImageHandling import imread, imsave, SpatialImage

#
# path_to_bins = '/user/gmicheli/home/DIG-EM/Codes/Packages/ASTEC-170210/ASTEC/CommunFunctions/cpp/build/bin/'
#
#
# path_to_bins = os.path.join(os.path.dirname(__file__), 'cpp')+os.path.sep
#
# path_filters = path_to_bins + 'recfilters'
# path_linearfilters = path_to_bins + 'linearFilter'
# path_reech3d = path_to_bins + 'reech3d'
# path_apply_trsf = path_to_bins + "applyTrsf"
# path_block = path_to_bins + 'blockmatching'
# path_morpho = path_to_bins + "morpho"
# path_regional_max = path_to_bins + 'regionalmax'
# path_regional_ext = path_to_bins + 'regionalext'
# path_connexe = path_to_bins + 'connexe'
# path_watershed = path_to_bins + 'watershed'
# path_gradient_norm = path_to_bins + 'norme_gradient'
#
#
# path_membrane = path_to_bins + 'membrane'
# path_anisotropicHist = path_to_bins + 'anisotropicHist'
# path_TVmembrane = path_to_bins + 'TVmembrane'
# path_seuillage = path_to_bins + 'seuillage'
# path_Arit = path_to_bins + 'Arit'
# path_Logic = path_to_bins + 'Logic'
# path_create_image = path_to_bins + 'createImage'
# path_linearFilter = path_to_bins + 'linearFilter'
# path_copy = path_to_bins + 'copy'
# path_symmetryPlane = path_to_bins + 'symmetryPlane'
# path_dice = path_to_bins + 'dice'
# path_diceMaximisation = path_to_bins + 'diceMaximisation'
# path_directionHistogram = path_to_bins + 'directionHistogram'
# path_directionHistogramMaxima = path_to_bins + 'directionHistogramMaxima'
# path_planeRegistration = path_to_bins + 'planeRegistration'
# path_pointCloudRegistration = path_to_bins + 'pointCloudRegistration'
# path_setvoxelsize = path_to_bins + 'setVoxelSize'
# path_compose_trsf = path_to_bins + 'composeTrsf'
# path_multiple_trsfs = path_to_bins + 'multipleTrsfs'
# path_change_multiple_trsfs = path_to_bins + 'changeMultipleTrsfs'
# path_non_zeros_image = path_to_bins + 'nonZerosImage'
# path_setvoxelvalue = path_to_bins + 'setVoxelValue'
# path_fuselabels = path_to_bins + "fuseLabels"
# path_labelborders = path_to_bins + "labelBorders"
# path_associateLabels = path_to_bins + "associateLabels"
#
# path_boundingboxes = path_to_bins + 'boundingboxes'
# path_cropImage = path_to_bins + 'cropImage'
# path_patchLogic = path_to_bins + 'patchLogic'
# path_mc_adhocfuse = path_to_bins + 'mc-adhocFuse'
#

############################################################
#
#
#
############################################################


def _write_error_msg(text, monitoring):
    """
    Write an error message
    :param text:
    :param monitoring:
    :return:
    """
    if monitoring is not None:
        monitoring.to_log_and_console(text, 0)
    else:
        print(text)


def _find_exec(executable_file, monitoring=None):
    """
    Try to find the executable file 'executable_file'
    :param executable_file:
    :param monitoring:
    :return:
    """
    cmd = 'which' + ' ' + str(executable_file)
    path_to_exec = ""
    try:
        which_exec = subprocess.check_output(cmd, shell=True)
        path_to_exec = which_exec.split('\n')[0]
    except subprocess.CalledProcessError:
        try_file = os.path.join(os.path.dirname(__file__), 'cpp', 'vt', 'build', 'bin', str(executable_file))
        if os.path.isfile(try_file):
            return try_file
        try_file = os.path.join(os.path.dirname(__file__), 'cpp', str(executable_file))
        if os.path.isfile(try_file):
            return try_file

        _write_error_msg("findExec: can not find executable '" + str(executable_file) + "'", monitoring)
        _write_error_msg("... Exiting", monitoring)

        sys.exit(1)

    return path_to_exec


def path_to_vt():
    """
    Try to find the executable file 'executable_file'
    :return:
    """
    cmd = 'which blockmatching'
    path_to_exec = ""
    try:
        which_exec = subprocess.check_output(cmd, shell=True)
        path_to_exec = which_exec.split('\n')[0]
    except subprocess.CalledProcessError:
        return None

    return os.path.dirname(path_to_exec)


############################################################
#
# function for the fusion steps
#
############################################################


def _launch_inline_cmd(command_line, monitoring=None):
    """

    :param command_line:
    :param monitoring:
    :return:
    """

    if monitoring is not None and (monitoring.verbose >= 3 or monitoring.debug > 0):
        monitoring.to_log("* Launch: " + command_line)
        with open(monitoring.logfile, 'a') as logfile:
            subprocess.call(command_line, shell=True, stdout=logfile, stderr=subprocess.STDOUT)
    else:
        subprocess.call(command_line, shell=True, stdout=subprocess.PIPE, stderr=subprocess.STDOUT)

    return


############################################################
#
# function for the fusion steps
#
############################################################


def apply_transformation(the_image, res_image, the_transformation=None,
                         template_image=None,
                         voxel_size=None,
                         dimensions=None,
                         nearest=False,
                         monitoring=None,
                         return_image=False):
    """

    :param the_image: path to the image to be resampled
    :param res_image: path to the resampled image (ie result)
    :param the_transformation: path to the transformation to be used
    :param template_image: path to the template image (used to specify result image geometry)
    :param voxel_size: to specify the output voxel size(s); may be used to change image
                resolution by resampling
    :param dimensions: dimensions of the result image; may be used to change image
                resolution by resampling
    :param nearest: do not interpolate (take the nearest value)
             to be used when applying on label images (default = False)
    :param monitoring: control structure (for verboseness and log informations)
    :param return_image: if True, return the result image as an spatial image
                  (default = False; nothing is returned)
    :return: no returned value if return_image = False
            if return_image = True, return the result image as an spatial image
    """

    proc = "apply_transformation"

    path_to_exec = _find_exec('applyTrsf')

    command_line = path_to_exec + " " + the_image + " " + res_image

    if the_transformation is not None:
        command_line += " -trsf " + the_transformation

    if template_image is not None:
        command_line += " -template " + template_image

    if nearest is True:
        command_line += " -nearest"

    if voxel_size is not None:
        if type(voxel_size) == int or type(voxel_size) == float:
            command_line += " -iso "+str(voxel_size)
        elif type(voxel_size) == tuple or type(voxel_size) == list:
            if len(voxel_size) == 3:
                command_line += " -vs "+str(voxel_size[0]) + " " + str(voxel_size[1]) + " " + str(voxel_size[2])
            else:
                _write_error_msg(proc + ": unhandled length for voxel_size '" + str(len(voxel_size)) + "'", monitoring)
                _write_error_msg("\t Exiting", monitoring)
                sys.exit(1)
        else:
            _write_error_msg(proc + ": unhandled type for voxel_size '" + str(type(voxel_size)) + "'", monitoring)
            _write_error_msg("\t Exiting", monitoring)
            sys.exit(1)

    if dimensions is not None:
        if type(dimensions) == tuple or type(dimensions) == list:
            if len(dimensions) == 3:
                command_line += " -vs " + str(dimensions[0]) + " " + str(dimensions[1]) + " " + str(dimensions[2])
            else:
                _write_error_msg(proc + ": unhandled length for dimensions '" + str(len(dimensions)) + "'", monitoring)
                _write_error_msg("\t Exiting", monitoring)
                sys.exit(1)
        else:
            _write_error_msg(proc + ": unhandled type for dimensions '" + str(type(dimensions)) + "'", monitoring)
            _write_error_msg("\t Exiting", monitoring)
            sys.exit(1)

    _launch_inline_cmd(command_line, monitoring=monitoring)

    if return_image is True:
        out = imread(res_image)
        return out

    return


def slitline_correction(the_image, res_image,
                        output_corrections=None, input_corrections=None,
                        other_options=None, monitoring=None):
    """

    :param the_image:
    :param res_image:
    :param output_corrections
    :param input_corrections
    :param other_options:
    :param monitoring:
    :return:
    """

    path_to_exec = _find_exec('mc-removeLine')

    #
    # global method
    # -xz 0.5: 50% of y lines are used to compute slit line to be corrected
    #         the ones with the smallest intensity average (assumed to be background)
    # -y 0.1: robust mean (with 10% outliers) is computed along selected y lines
    # -c 0.2: lines that contains more than 20% of outliers are subject to correction
    #

    command_line = path_to_exec + " " + the_image + " " + res_image
    if input_corrections is None:
        command_line += " -method g -xz 0.5 -y 0.1 -c 0.2"
        if output_corrections is not None:
            command_line += " -output-corrections " + output_corrections
    else:
        command_line += " -input-corrections " + input_corrections

    if other_options is not None:
        command_line += " " + other_options

    _launch_inline_cmd(command_line, monitoring=monitoring)

    return


def mip_projection_for_crop(the_image, res_image, other_options=None, monitoring=None):
    """

    :param the_image:
    :param res_image:
    :param other_options:
    :param monitoring:
    :return:
    """

    path_to_exec = _find_exec('mc-extractMIPembryo')

    command_line = path_to_exec + " " + the_image + " " + res_image

    if other_options is not None:
        command_line += " " + other_options

    _launch_inline_cmd(command_line, monitoring=monitoring)

    return


def linear_registration(path_ref, path_flo, path_output,
                        path_output_trsf, path_init_trsf=None,
                        py_hl=6, py_ll=3,
                        transformation_type='affine',
                        transformation_estimator='wlts',
                        lts_fraction=0.55,
                        normalization=True,
                        other_options=None,
                        monitoring=None):
    """
    Compute the transformation that register the floating image onto the reference image
    :param path_ref: path to the reference image
    :param path_flo: path to the floating image
    :param path_output: path to the floating image after registration and resampling
    :param path_output_trsf: path to the computed transformation

    :param py_ll: pyramid lowes
        :param path_init_trsf: path to the initial registration (default=None)
    :param py_hl: pyramid highest level (default = 6)

    t level (default = 3)
    :param transformation_type: type of transformation to be computed (default is 'affine')
    :param transformation_estimator: transformation estimator (default is 'wlts')
    :param lts_fraction: least trimmed squares fraction (default = 0.55)
    :param normalization:
    :param other_options: other options to be passed to 'blockmatching'
           see blockmatching options for details
    :param monitoring: control structure (for verboseness and log informations)
    :return: no returned value
    """

    path_to_exec = _find_exec('blockmatching')

    command_line = path_to_exec + " -ref " + path_ref + " -flo " + path_flo + " -res " + path_output
    if path_init_trsf is not None:
        command_line += " -init-res-trsf " + path_init_trsf + " -composition-with-initial"
    command_line += " -res-trsf " + path_output_trsf

    command_line += " -pyramid-highest-level " + str(py_hl) + " -pyramid-lowest-level " + str(py_ll)
    command_line += " -trsf-type " + transformation_type
    command_line += " -estimator " + transformation_estimator
    command_line += " -lts-fraction " + str(lts_fraction)
    if normalization is False:
        # monitoring.to_log_and_console("       non-normalized registration", 2)
        command_line += " -no-normalisation"

    if other_options is not None:
        command_line += " " + other_options

    _launch_inline_cmd(command_line, monitoring=monitoring)

    return


############################################################
#
# functions for the MARS step
#
############################################################


def linear_smoothing(path_input, path_output, filter_value=1.0, real_scale=False, filter_type='deriche',
                     other_options=None, monitoring=None):
    """

    :param path_input: path to the image to filter
    :param path_output: path to the output image
    :param filter_value: sigma of the gaussian filter for each axis (default is 1.0)
    :param real_scale: scale values are in 'real' units (will be divided by the voxel size to get 'voxel' values)
           if this option is at True (default=False)
    :param filter_type: gaussian type, can be ['deriche'|'fidrich'|'young-1995'|'young-2002'|...
           ...|'gabor-young-2002'|'convolution'] or None (default is 'deriche')
    :param other_options:
    :param monitoring:
    :return:
    """

    path_to_exec = _find_exec('linearFilter')

    command_line = path_to_exec + " " + path_input + " " + path_output

    #
    # filter parameter value
    #
    command_line += " -sigma " + str(filter_value)
    if real_scale is True:
        command_line += " -unit real"
    else:
        command_line += " -unit voxel"

    #
    # filter type
    #
    if type is not None:
        command_line += " -gaussian-type " + str(filter_type)
    command_line += " -x 0 -y 0 -z 0"

    #
    # add points at borders
    #
    command_line += " -cont 10"

    #
    #
    #
    if other_options is not None:
        command_line += " " + other_options

    _launch_inline_cmd(command_line, monitoring=monitoring)

    return


def regional_maxima(path_input, path_output, h=1, other_options=None, monitoring=None):
    """

    :param path_input: path to the input image
    :param path_output: path to the output image
    :param h: h-maxima parameter value
    :param other_options:
    :param monitoring:
    :return:
    """

    path_to_exec = _find_exec('regionalext')

    #
    #
    #
    command_line = path_to_exec + " " + path_input + " -diff " + path_output
    command_line += " -max -h " + str(h)

    #
    #
    #
    if other_options is not None:
        command_line += " " + other_options

    _launch_inline_cmd(command_line, monitoring=monitoring)

    return


def regional_minima(path_input, path_output, h=1, other_options=None, monitoring=None):
    """

    :param path_input: path to the input image
    :param path_output: path to the output image
    :param h: h-minima parameter value
    :param other_options:
    :param monitoring:
    :return:
    """

    path_to_exec = _find_exec('regionalext')

    #
    #
    #
    command_line = path_to_exec + " " + path_input + " -diff " + path_output
    command_line += " -min -h " + str(h)

    #
    #
    #
    if other_options is not None:
        command_line += " " + other_options

    _launch_inline_cmd(command_line, monitoring=monitoring)

    return


def connected_components(path_input, path_output, low_threshold=1, high_threshold=None,
                         other_options=None, monitoring=None):
    """
    Label connected components
    :param path_input:
    :param path_output:
    :param low_threshold:
    :param high_threshold: high threshold for hysteresis thresholding
    :param other_options:
    :param monitoring:
    :return:
    """

    path_to_exec = _find_exec('connexe')

    #
    #
    #
    command_line = path_to_exec + " " + path_input + " " + path_output
    command_line += " -lt " + str(low_threshold)
    if high_threshold is not None:
        command_line += " -ht " + str(high_threshold)

    #
    # force output type
    #
    command_line += " -labels"

    #
    # force output image type
    #
    command_line += " -o 2"

    #
    #
    #
    if other_options is not None:
        command_line += " " + other_options

    _launch_inline_cmd(command_line, monitoring=monitoring)

    return


def watershed(path_seeds, path_gradient, path_output, other_options=None, monitoring=None):
    """
    Perform the watershed operation
    :param path_seeds: path to the seeds image
    :param path_gradient: path to the intensity/gradient image
    :param path_output: path to the output image
    :param other_options:
    :param monitoring:
    :return:
    """

    path_to_exec = _find_exec('watershed')

    #
    #
    #
    command_line = path_to_exec + " -seeds " + path_seeds + " -gradient " + path_gradient + " " + path_output

    #
    #
    #
    if other_options is not None:
        command_line += " " + other_options

    _launch_inline_cmd(command_line, monitoring=monitoring)

    return


def global_normalization_to_u8(path_input, path_output, min_percentile=0.01, max_percentile=0.99,
                               other_options=None, monitoring=None):
    """

    :param path_input:
    :param path_output:
    :param min_percentile:
    :param max_percentile:
    :param other_options:
    :param monitoring:
    :return:
    """

    path_to_exec = _find_exec('mc-adhocFuse')

    #
    #
    #
    command_line = path_to_exec + " -intensity-image " + path_input + " -result-intensity-image " + path_output
    command_line += " -min-method global -max-method global"
    command_line += " -min-percentile " + str(min_percentile) + " -max-percentile " + str(max_percentile)
    #
    #
    #
    if other_options is not None:
        command_line += " " + other_options

    _launch_inline_cmd(command_line, monitoring=monitoring)

    return


def cell_normalization_to_u8(path_input, path_segmentation, path_output, min_percentile=0.01, max_percentile=0.99,
                             cell_normalization_min_method='cellinterior',
                             cell_normalization_max_method='cellborder',
                             other_options=None, monitoring=None):
    """

    :param path_input:
    :param path_segmentation:
    :param path_output:
    :param min_percentile:
    :param max_percentile:
    :param cell_normalization_min_method:
    :param cell_normalization_max_method:
    :param other_options:
    :param monitoring:
    :return:
    """

    path_to_exec = _find_exec('mc-adhocFuse')

    #
    #
    #
    command_line = path_to_exec + " -intensity-image " + path_input + " -segmentation-image " + path_segmentation
    command_line += " -result-intensity-image " + path_output
    command_line += " -min-method cellinterior -max-method cellborder"
    command_line += " -min-percentile " + str(min_percentile) + " -max-percentile " + str(max_percentile)
    command_line += " -sigma 5.0"

    #
    #
    #
    if other_options is not None:
        command_line += " " + other_options

    _launch_inline_cmd(command_line, monitoring=monitoring)

    return


############################################################
#
# functions for the membrane detection and/or enhancement
#
############################################################


def membrane_extraction(path_input, prefix_output='tmp_membrane',
                        path_mask=None, scale=0.9, real_scale=True, other_options=None, monitoring=None):
    """
    Membrane (plane-like) structures enhancement and oriented centerplanes extraction
    (using the method detailed in [Michelin et al. 2014] inspired by [Krissian 2000])
    :param path_input: path to the image to filter
    :param prefix_output: Write 3 files named <prefix_output>.ext.inr,<prefix_output>.theta.inr,<prefix_output>.phi.inr
    :param path_mask: binary image (u8 or u16) such that the response function is only computed for non-null voxels
           from this mask
    :param scale: detection scale parameter (should be set as the semi-thickness of the membrane)
    :param real_scale: set as True if the scale parameter is given in real coordinates system (default),
           set as False if given in voxel coordinates
    :param other_options:
    :param monitoring:
    :return:
    """

    path_to_exec = _find_exec('membrane')

    #
    #
    #
    command_line = path_to_exec + " " + path_input + " " + prefix_output
    if path_mask is not None and os.path.isfile(path_mask):
        command_line += " -mask " + path_mask
    command_line += " -single -init " + str(scale)
    if real_scale is True:
        command_line += " -real"

    #
    #
    #
    if other_options is not None:
        command_line += " " + other_options

    _launch_inline_cmd(command_line, monitoring=monitoring)

    return


def seuillage(path_input, path_output, low_threshold=1, high_threshold=None, other_options=None, monitoring=None):
    """

    :param path_input:
    :param path_output:
    :param low_threshold: low threshold (default: 1)
    :param high_threshold:
    :param other_options:
    :param monitoring:
    :return:
    """

    path_to_exec = _find_exec('seuillage')

    #
    #
    #
    command_line = path_to_exec + " " + path_input + " " + path_output
    command_line += " -sb " + str(low_threshold)
    if high_threshold is not None:
        command_line += " -sh " + str(high_threshold)

    #
    #
    #
    if other_options is not None:
        command_line += " " + other_options

    _launch_inline_cmd(command_line, monitoring=monitoring)

    return


def anisotropic_histogram(path_input_prefix, path_output, path_mask=None,
                          manual=False, manual_sigma=7, sensitivity=0.98, other_options=None, monitoring=None):
    """
    Centerplanes image binarisation using an adaptative anisotropic threshold method detailed in [Michelin 2016]
    :param path_input_prefix: generic prefix to input data
    :param path_output: output binary image
    :param path_mask: binary image (u8 or u16) such that the thresholding is only computed for non-null voxels
           from this mask (8 bits image of same size as input image).
    :param manual: if True, enables manual initialisation of sigma value for histograms fitting (default: False)
    :param manual_sigma: the sigma value for histogram fitting in case of manual mode (default: 20)
    :param sensitivity: computes the anisotropic thresholds following a sensitivity criterion (true positive rate):
           threshold = #(membrane class >= threshold) / #(membrane class)
    :param other_options:
    :param monitoring:
    :return:
    """

    path_to_exec = _find_exec('anisotropicHist')

    #
    #
    #
    command_line = path_to_exec + " " + path_input_prefix + ".ext.inr " + path_input_prefix + ".hist.txt"
    command_line += " -bin-out " + path_output
    if path_mask is not None and os.path.isfile(path_mask):
        command_line += " -mask " + path_mask
    command_line += " -sensitivity " + str(sensitivity)
    command_line += " -v"

    if manual is True:
        from math import exp
        amplitude = 1.0 / (manual_sigma * exp(-0.5))
        lmin = manual_sigma / 3.0
        lmax = manual_sigma * 5.0
        command_line += ' -rayleighcentered ' + str(amplitude) + ' ' + str(manual_sigma)
        command_line += ' -lmin ' + str(lmin) + ' -lmax ' + str(lmax)
    else:
        command_line += " -auto"

    #
    #
    #
    if other_options is not None:
        command_line += " " + other_options

    _launch_inline_cmd(command_line, monitoring=monitoring)

    return


def arithmetic_operation(path_first_input, path_second_input, path_output, other_options=None, monitoring=None):
    """

    :param path_first_input:
    :param path_second_input:
    :param path_output:
    :param other_options:
    :param monitoring:
    :return:
    """

    path_to_exec = _find_exec('Arit')

    #
    #
    #
    command_line = path_to_exec + " " + path_first_input + " " + path_second_input + " " + path_output
    if other_options is not None:
        command_line += " " + other_options

    _launch_inline_cmd(command_line, monitoring=monitoring)

    return


def tensor_voting_membrane(path_input, prefix_input, path_output, path_mask=None,
                           scale_tensor_voting=3.6, sigma_smoothing=0.9, real_scale=True, sample=0.2, monitoring=None):
    """
    Grey-level image reconstruction from an image of binarised membranes associated to images of orientations.
    :param path_input: path to input image which is contains binarised planar structures,
           with associated input angle images <path_prefix>.theta.inr and <path_prefix>.phi.inr in the same folder.
    :param prefix_input: prefix name for temporary images
    :param path_output: path to the output image
    :param path_mask: mask image applied to the input image to restrict the domain of tensor voting tokens
           (must be same dimensions with input image)
    :param scale_tensor_voting: scaling for tensor voting method (only on isotropic images) (default = 3.6 um)
    :param sigma_smoothing: scale for gaussien smooting after tensor voting (default = 0.9 um)
    :param real_scale: True (default) if scale in real coordinates. False if scale in voxel coordinates.
    :param sample: multiplying parameter for decrease the time-cost of the function by diminishing the
           number of voting token; 0 < sample <= 1, default = 0.2
    :param monitoring:
    :return:
    """

    proc = "tensor_voting_membrane"

    #
    # check whether the input image is empty
    #
    path_to_exec = _find_exec('nonZerosImage')
    command_line = path_to_exec + " " + path_input
    isnonzero = subprocess.call(command_line, shell=True)
    if isnonzero == 0:
        if monitoring is not None:
            monitoring.to_log(proc + ": '" + str(path_input).split(os.path.sep)[-1] + "' only contains 0.")
            monitoring.to_log("\t Exiting.")
        else:
            print(proc + ": '" + str(path_input).split(os.path.sep)[-1] + "' only contains 0.")
            print("\t Exiting.")
        sys.exit(1)

    #
    # tensor voting
    #

    path_to_exec = _find_exec('TVmembrane')
    command_line = path_to_exec + " " + path_input + " -output-eigenvalues " + prefix_input
    if path_mask is not None and os.path.isfile(path_mask):
        command_line += " -mask " + path_mask
    command_line += " -scale " + str(scale_tensor_voting) + " -hessian"
    command_line += " -sample " + str(sample)

    _launch_inline_cmd(command_line, monitoring=monitoring)

    #
    # eigenvalues substraction
    #
    arithmetic_operation(prefix_input + ".imvp3.inr", prefix_input + ".imvp1.inr", prefix_input + ".tv.inr",
                         other_options='-sub')

    #
    # smoothing
    #
    #
    input_image = prefix_input + ".tv.inr"
    if sigma_smoothing > 0.0:
        linear_smoothing(input_image, prefix_input + ".lf.inr", filter_value=sigma_smoothing,
                         real_scale=real_scale, monitoring=monitoring)
        input_image = prefix_input + ".lf.inr"

    #
    # copy into 1-byte image
    #
    path_to_exec = _find_exec('copy')
    command_line = path_to_exec + " -norma -o 1 " + input_image + " " + path_output

    _launch_inline_cmd(command_line, monitoring=monitoring)

    return


def bounding_boxes(image_labels, path_bboxes=None, monitoring=None):
    """
    Calcul des bounding-boxes de chaque label de l'image d'entree.
    Si path_bboxes est renseigne, le resultat est sauvegarde dans ce fichier.
    Output : dictionnaire D dont les cles sont les labels d'image et les
    valeurs sont les listes contenant dans l'ordre les informations de
    [volume, xmin, ymin, zmin, xmax, ymax, zmax] correspondant a ces labels
    avec volume > 0 et label > 0.
    :param image_labels:
    :param path_bboxes:
    :param monitoring:
    :return:
    """

    if path_bboxes is None:
        file_boxes = 'tmp_bounding_boxes.txt'
    else:
        file_boxes = path_bboxes

    #
    #
    #

    path_to_exec = _find_exec('boundingboxes')
    command_line = path_to_exec + " " + image_labels + " " + file_boxes
    _launch_inline_cmd(command_line, monitoring=monitoring)

    #
    #
    #

    f = open(file_boxes, 'r')
    lines = f.readlines()
    f.close()

<<<<<<< HEAD
    d = {}
=======
    boxes = {}
>>>>>>> f57870bd
    for line in lines:
        if not line.lstrip().startswith('#'):
            li = line.split()
            if int(li[1]):
<<<<<<< HEAD
                d[int(li[0])] = map(int, li[1:])
=======
                boxes[int(li[0])] = map(int, li[1:])
>>>>>>> f57870bd

    if path_bboxes is None:
        os.remove(file_boxes)

<<<<<<< HEAD
    return d
=======
    return boxes


def crop_image(path_input, path_output, bbox, monitoring=None):
    """
    crop an image on disk
    :param path_input:
    :param path_output:
    :param bbox: [volume, xmin, ymin, zmin, xmax, ymax, zmax]
    :param monitoring:
    :return:
    """

    path_to_exec = _find_exec('cropImage')
    command_line = path_to_exec + " " + path_input + " " + path_output
    command_line += " -origin " + str(bbox[1]) + " " + str(bbox[2]) + " " + str(bbox[3])
    command_line += " -dim " + str(bbox[4]-bbox[1]+1) + " " + str(bbox[5]-bbox[2]+1) + " " + str(bbox[6]-bbox[3]+1)

    _launch_inline_cmd(command_line, monitoring=monitoring)

    return


def mathematical_morphology(path_input, path_output, other_options=None, monitoring=None):
    """

    :param path_input:
    :param path_output:
    :param other_options:
    :param monitoring:
    :return:
    """

    path_to_exec = _find_exec('morpho')
    command_line = path_to_exec + " " + path_input + " " + path_output
    if other_options is not None:
        command_line += " " + other_options

    _launch_inline_cmd(command_line, monitoring=monitoring)

    return


def logical_operation(path_first_input, path_second_input, path_output, other_options=None, monitoring=None):
    """

    :param path_first_input:
    :param path_second_input:
    :param path_output:
    :param other_options:
    :param monitoring:
    :return:
    """

    path_to_exec = _find_exec('Logic')

    #
    #
    #
    command_line = path_to_exec
    if other_options is not None:
        command_line += " " + other_options

    command_line += " " + path_first_input

    if path_second_input is not None:
        command_line += " " + path_second_input

    command_line += " " + path_output

    _launch_inline_cmd(command_line, monitoring=monitoring)

    return


def patch_logical_operation(path_first_input, path_second_input, path_output, bbox,
                            other_options=None, monitoring=None):
    """

    :param path_first_input:
    :param path_second_input:
    :param path_output:
    :param bbox: [volume, xmin, ymin, zmin, xmax, ymax, zmax]
    :param other_options:
    :param monitoring:
    :return:
    """

    path_to_exec = _find_exec('patchLogic')

    #
    #
    #
    command_line = path_to_exec
    if other_options is not None:
        command_line += " " + other_options

    command_line += " " + path_first_input

    if path_second_input is not None:
        command_line += " " + path_second_input

    command_line += " " + path_output

    command_line += " -origin " + str(bbox[1]) + " " + str(bbox[2]) + " " + str(bbox[3])

    _launch_inline_cmd(command_line, monitoring=monitoring)

    return


def create_image(image_out, image_template, other_options=None, monitoring=None):
    """

    :param image_out:
    :param image_template:
    :param other_options:
    :param monitoring:
    :return:
    """

    path_to_exec = _find_exec('createImage')

    #
    #
    #
    command_line = path_to_exec + " " + image_out

    if image_template is not None:
        command_line += " -template " + image_template

    if other_options is not None:
        command_line += " " + other_options

    _launch_inline_cmd(command_line, monitoring=monitoring)

    return
>>>>>>> f57870bd


############################################################
#
#
#
############################################################


def non_linear_registration(path_ref, path_flo, path_affine, path_vector, affine_trsf, vector_trsf,
                            py_hl=5, py_ll=3,
                            transformation_estimator='wlts',
                            lts_fraction=0.55,
                            other_options=None,
                            monitoring=None):
    """
    Compute the non-linear transformation that register the floating image onto the reference image
    :param path_ref: path to the reference image
    :param path_flo: path to the floating image
    :param path_affine: path to the floating image after affine registration
    :param path_vector: path to the floating image after affine o non-linear registration
    :param affine_trsf: path to the affine transformation
    :param vector_trsf: path to the non-linear registration (affine o non-linear)
    :param py_hl:
    :param py_ll:
    :param transformation_estimator:
    :param lts_fraction:
    :param other_options:
    :param monitoring:
    :return:
    """

    path_to_exec = _find_exec('blockmatching')

    #
    # affine registration
    #

    command_line = path_to_exec + " -ref " + path_ref + " -flo " + path_flo + " -res " + path_affine
    command_line += " -res-trsf " + affine_trsf

    command_line += " -pyramid-highest-level " + str(py_hl) + " -pyramid-lowest-level " + str(py_ll)

    command_line += " -trsf-type affine"

    command_line += " -estimator " + transformation_estimator
    command_line += " -lts-fraction " + str(lts_fraction)
    command_line += " -py-gf"

    if other_options is not None:
        command_line += " " + other_options

    _launch_inline_cmd(command_line, monitoring=monitoring)

    #
    # non-linear registration
    #

    command_line = path_to_exec + " -ref " + path_ref + " -flo " + path_flo + " -res " + path_vector
    command_line += " -init-trsf " + affine_trsf
    command_line += " -res-trsf " + vector_trsf
    command_line += " -composition-with-initial"

    command_line += " -pyramid-highest-level " + str(py_hl) + " -pyramid-lowest-level " + str(py_ll)

    command_line += " -trsf-type vectorfield"

    command_line += " -estimator " + transformation_estimator
    #
    # was not set in previous version ...
    #
    # command_line += " -lts-fraction " + str(lts_fraction)
    #
    command_line += " -py-gf"
    command_line += " -elastic-sigma 2.0 2.0 2.0"
    command_line += " -fluid-sigma 2.0 2.0 2.0"

    if other_options is not None:
        command_line += " " + other_options

    _launch_inline_cmd(command_line, monitoring=monitoring)

    return


def only_keep_seeds_in_cell(seed_image, cell_image, seed_result,
                            other_options=None, monitoring=None):
    """

    :param seed_image:
    :param cell_image:
    :param seed_result:
    :param other_options:
    :param monitoring:
    :return:
    """

    path_to_exec = _find_exec('mc-maskSeeds')

    #
    #
    #
    command_line = path_to_exec

    command_line += " -seed-image " + seed_image
    command_line += " -cell-image " + cell_image
    command_line += " -output-image " + seed_result

    if other_options is not None:
        command_line += " " + other_options

    _launch_inline_cmd(command_line, monitoring=monitoring)

    return

############################################################
#
#
#
############################################################


def _recfilter(path_input, path_output='tmp.inr', filter_value=2, rad_min=1, lazy=False):
    ''' Perform a gaussian filtering on an intensity image
    path_input : path to the image to filter
    path_output : path to the temporary output image
    filter_value : sigma of the gaussian filter
    rad_min : TO REMOVE, NOT USED
    lazy : do not return the output image if True
    '''
    print "recfilter: WARNING: This function is obsolete. The user should replace its use by function linearfilter."
    os.system(path_filters + ' ' + path_input +\
              ' ' + path_output +\
              ' -cont 10 -sigma ' + str(filter_value) +\
              ' -x 0 -y 0 -z 0 -o 2')
    if not lazy:
        out = imread(path_output)
        os.system('rm ' + path_output)
        return out  



def _regionalmax(path_input, path_output, h_min):
    ''' Perform the h-minima operation on a given image
    path_input : path to the input image
    path_output : path to the output image
    h_min : h-minima parameter value
    '''
    temp_out=path_output.replace('.inr','_out_regionalmax.inr')
    if os.path.exists(path_regional_max):
      os.system(path_regional_max + ' ' + path_input +\
              ' -diff ' + path_output +' '+temp_out+\
              ' -h ' + str(h_min) +\
              ' -inv')
    else:
      if os.path.exists(path_regional_ext):
        print "Warning : using " + path_regional_ext + " instead of " + path_regional_max + " (not found)."
        os.system(path_regional_ext + ' ' + path_input +\
              ' -diff ' + path_output +' '+temp_out+\
              ' -h ' + str(h_min) +\
              ' -min')
      else:
        print "Error : did not found " + path_regional_max + " neither "+ path_regional_ext + " binary functions. Exiting."
        return
    
    os.system('rm ' + temp_out)



def _connexe(path_input, path_output, high_th):
    ''' Perform the connected componant operation
    path_input : path to the input image
    path_output : path to the output image
    high_th : high threshold for an hysteresis filtering on the componants
    '''
    os.system(path_connexe + ' ' + path_input +\
              ' ' + path_output +\
              ' -lt 1 -ht ' + str(high_th) +\
              ' -labels -o 2')


def _watershed(path_seeds, path_int, path_output=None, lazy=True, temporary_folder='', verbose=False):
    ''' Perform the watershed operation
    path_seeds : path to the seeds image
    path_int : path to the intensity image
    path_output : path to the output image
    lazy : do not return the output image if True
    temporary_folder : folder for temporary files 
                       (by default, temporary files are written in the workspace)
    ''' 
    cmd=""   
    if type(path_seeds)!=str:
        imsave(os.path.join(temporary_folder,"seeds.inr"), path_seeds)
        path_seeds = os.path.join(temporary_folder,"seeds.inr")
        cmd+=" "+path_seeds
    if type(path_int)!=str:
        imsave(os.path.join(temporary_folder,"intensity.inr"), path_int)
        path_int = os.path.join(temporary_folder,"intensity.inr")
        cmd+=" "+path_int
    if path_output is None:
        lazy = False
        path_output = os.path.join(temporary_folder,"seg.inr")
        cmd+=" "+path_output
 
    command=path_watershed + ' ' + path_seeds +\
              ' ' + path_int +\
              ' ' + path_output

    if verbose:
      print command
    os.system(command)

    if not lazy:
        out=imread(path_output)
        if cmd:
            cmd='rm '+cmd
            if verbose:
                print cmd
            os.system(cmd)
        return out


def _reech3d(im_path, output_shape):
    ''' Perform a resampling operation
    im_path : path to the image to resample
    output_shape : desired output shape
    '''
    tmp_file=im_path.replace('.inr','_temp.inr')
    os.system(path_reech3d + ' '+im_path+'  '+tmp_file+
              ' -x ' + str(int(output_shape[0])) +
              ' -y ' + str(int(output_shape[1])) +
              ' -z ' + str(int(output_shape[2])))
    out = imread(tmp_file)
    os.system('rm '+tmp_file)
    return  out

def _reech(path_flo, path_output, voxelsize):
    ''' Perform a resampling operation
    path_flo : path to the image to resample
    path_output : path to the output image
    voxelsize : size of the voxels in $\mu m**3$ (x, y, z)
    '''
    os.system(path_reech3d +
              " " + path_flo + 
              " " + path_output +
              " -linear"
              " -iso " + str(voxelsize))





def _non_linear_registration(image_file_flo,image_file_ref, affine_image, affine_trsf,vectorfield_image,vectorfield_trsf, verbose=False):
    ''' Compute the non-linear transformation that register the floating image onto the reference image
    image_file_flo : path to the floating image
    image_file_ref : path to the reference image
    affine_image : path to the floating image after affine registration
    affine_trsf : path to the affine transformation
    vectorfield_image : path to the floating image after affine o non-linear registration
    vectorfield_trsf : path to the non-linear registration (affine o non-linear)
    '''
    cmd=path_block +\
              " -ref " + image_file_ref+\
              " -flo " + image_file_flo+\
              " -res " + affine_image +\
              " -res-trsf " +affine_trsf+\
              " -trsf-type affine" +\
              " -estimator wlts" +\
              " -py-gf" +\
              " -pyramid-highest-level 5" +\
              " -pyramid-lowest-level 3" +\
              " -lts-fraction 0.55"
    if verbose:
      print cmd
    os.system(cmd)
    
    cmd=path_block +\
              " -ref " + image_file_ref+\
              " -flo " + image_file_flo+\
              " -res " + vectorfield_image+\
              " -res-trsf " + vectorfield_trsf+\
              " -init-trsf " +affine_trsf+\
              " -trsf-type vectorfield" +\
              " -estimator wlts" +\
              " -py-gf" +\
              " -pyramid-highest-level 5" +\
              " -pyramid-lowest-level 3" +\
              " -elastic-sigma 2.0 2.0 2.0" +\
              " -fluid-sigma 2.0 2.0 2.0" +\
              " -composition-with-initial"
    if verbose:
      print cmd
    os.system(cmd)
    

def _linear_registration(path_ref, path_flo, path_trsf, path_output, path_output_trsf, py_hl=6, py_ll=3, lts_fraction=0.55):
    ''' Compute the linear transformation that register the floating image onto the reference image
    path_flo : path to the floating image
    path_ref : path to the reference image
    path_output : path to the floating image after affine registration
    path_trsf : path to the initial registration
    path_output_trsf : path to the affine transformation
    py_hl : pyramid highest level (default = 6)
    py_ll : pyramid lowest level (default = 3)
    lts_fraction : least trimmed squares fraction (default = 0.55)
    '''
    os.system(path_block +
              " -ref " + path_ref +
              " -flo " + path_flo +
              " -res " + path_output +
              " -res-trsf " + path_output_trsf +
              " -init-res-trsf " + path_trsf +
              " -trsf-type affine" +
              " -composition-with-initial "
              " -estimator wlts" +
              " -pyramid-highest-level " + str(py_hl) +
              " -pyramid-lowest-level " + str(py_ll) +
              " -lts-fraction " + str(lts_fraction))

def rigid_registration(path_ref, path_flo, path_trsf, path_output, path_output_trsf, py_hl=6, py_ll=3, lts_fraction=0.55, verbose=False):
    ''' Compute the rigid transformation that register the floating image onto the reference image
    path_flo : path to the floating image
    path_ref : path to the reference image
    path_output : path to the floating image after affine registration
    path_trsf : path to the initial registration (can be set to None or "/dev/null" if one does not want to initialize the trsf)
    path_output_trsf : path to the affine transformation
    py_hl : pyramid highest level (default = 6)
    py_ll : pyramid lowest level (default = 3)
    lts_fraction : least trimmed squares fraction (default = 0.55)
    '''
    cmd=path_block + \
              " -ref " + path_ref + \
              " -flo " + path_flo + \
              " -res " + path_output + \
              " -res-trsf " + path_output_trsf + \
              " -trsf-type rigid" + \
              " -estimator wlts" + \
              " -pyramid-highest-level " + str(py_hl) + \
              " -pyramid-lowest-level " + str(py_ll) + \
              " -lts-fraction " + str(lts_fraction)
    if path_trsf :
      cmd = cmd + " -init-trsf " + path_trsf
    if verbose:
      print cmd
    os.system(cmd)

def apply_trsf(path_flo, path_trsf=None, path_output="tmp_seeds.inr",
               template=None, nearest=True, voxelsize=None, iso=None, dimensions=None, lazy=True, verbose=False):
    ''' Apply a transformation to a given image
    path_flo : path to the floating image
    path_trsf : path to the transformation
    path_output : path to the output image
    template : path to the template image
    voxelsize : to specify the output voxelsize 
    iso : iso=iso <=> voxelsize=(iso, iso, iso)
    dimensions : dimensions of the result image
    nearest : do not interpolate (take the nearest value) if True, to use when applying on label images (default = True)
    '''
    #assert path_trsf != None 

    command_line = path_apply_trsf + " " + path_flo + " " + path_output 
    if path_trsf:
      command_line += " -trsf " + path_trsf
    if not template is None:
        command_line += " -template " + template
    if not nearest is None:
        command_line += " -nearest"
    if voxelsize:
      assert type(voxelsize)==tuple or type(voxelsize)==list 
      assert len(voxelsize)==3
      command_line += " -vs %f %f %f"%(voxelsize[0], voxelsize[1], voxelsize[2])
    if iso:
      command_line += " -iso %f"%float(iso)
    if dimensions:
      assert type(dimensions)==tuple or type(dimensions)==list 
      assert len(dimensions)==3
      command_line += " -dim %d %d %d"%(int(dimensions[0]), int(dimensions[1]), int(dimensions[2]))
    if verbose:
      print command_line
    os.system(command_line)
    if not lazy:
        out=imread(path_output)
        if path_output=='tmp_seeds.inr':
            os.system('rm -f tmp_seeds.inr')
        return out


def find_local_minima(path_out, path_ref, h_min, mask=None, sigma=0.6, verbose=False):
    ''' Find local minima in an intensity image
    path_out : path to the output seeds image
    path_ref : path to the reference intensity image
    h_min : value of the h-minima operator value
    mask : mask on the intensity image
    sigma : value of the gaussian filter in voxels
    '''
    from os import path
    path_mask_out=path_out.replace('.inr','_mask_'+str(h_min)+'.inr')
    tmp_min=path_out.replace('.inr','_local_minima_out.inr')
    tmp_filt=path_out.replace('.inr','_local_minima_filter'+str(sigma)+'.inr') 
    if not path.exists(tmp_filt) and mask==None:
        #recfilter(path_ref, tmp_filt, filter_value=sigma, lazy=True)
        linearfilter(path_ref, tmp_filt, filter_value=sigma, realScale=True, type='deriche', lazy=True, verbose=verbose)
    if mask==None:
        if os.path.exists(path_regional_max):
          cmd=path_regional_max + ' ' + tmp_filt + ' ' +\
                  ' -diff ' + path_mask_out + ' ' +\
                  tmp_min + ' ' +\
                  '-h ' + str(h_min) + ' ' +\
                  '-inv'
          if verbose:
            print cmd
          os.system(cmd)
        else :
          if os.path.exists(path_regional_ext):
            cmd=path_regional_ext + ' ' + tmp_filt + ' ' +\
                  ' -diff ' + path_mask_out + ' ' +\
                  tmp_min + ' ' +\
                  '-h ' + str(h_min) + ' ' +\
                  '-min'
            if verbose:
              print cmd
            os.system(cmd)
          else: 
            print "Error : did not found " + path_regional_max + " neither "+ path_regional_ext + " binary functions. Exiting."
            return
    else:
        if os.path.exists(path_regional_max):
            cmd=path_regional_max + ' ' + mask + ' ' + \
                  '-diff ' + path_mask_out + ' ' +\
                  tmp_min + ' ' +\
                  '-h ' + str(h_min)
            if verbose:
              print cmd
            os.system(cmd)
        else:
          if os.path.exists(path_regional_ext):
            cmd=path_regional_ext + ' ' + mask + ' ' +\
                  '-diff ' + path_mask_out + ' ' +\
                  tmp_min + ' ' +\
                  '-h ' + str(h_min) + ' -max'
            if verbose:
              print cmd
            os.system(cmd)
          else: 
            print "Error : did not found " + path_regional_max + " neither "+ path_regional_ext + " binary functions. Exiting."
            return
    cmd=path_connexe + ' ' + path_mask_out + ' ' +\
              path_out + ' ' +\
              '-sb 1 -sh ' + str(h_min) +\
              ' -labels -o 2'
    if verbose:
      print cmd
    os.system(cmd)
    try:
        im=imread(path_out.replace('\\', ''))
    except:
        im=None
    cmd='rm -f '+tmp_filt+' '+tmp_min
    if verbose:
      print cmd
    os.system(cmd);
    return im, path_mask_out

def _morpho(image_input,image_output,paramstre,verbose=False):
  ''' Morphological operation
  '''
  cmd=path_morpho+' '+image_input+' '+' '+image_output+' '+ paramstre
  if verbose:
    print cmd
  os.system(cmd)

  
  
  

def outer_detection(im_ref_tmp, radius, seg_ref_tmp):
    ''' Compute the detection of the outer of the embryo
    im_ref_tmp : intensity image for the outer detection (SpatialImage)
    radius : radius of the grey closing to perform
    seg_ref_tmp : segmented reference image (SpatialImage)
    '''
    from copy import deepcopy
    if radius!='0':
        imsave("tmp_bounds.inr", im_ref_tmp)
        os.system(path_morpho + " tmp_bounds.inr closed.inr -clo -R " + radius)
        im=imread("closed.inr")
    else:
        im=deepcopy(im_ref_tmp)
    imax=np.max(im)
    h=np.histogram(im, range=(0, imax), bins=imax)
    cumhist=np.cumsum(h[0][::-1]),h[1][::-1]
    vol=np.sum(seg_ref_tmp!=1)#*1.10
    low=np.max(cumhist[1][cumhist[0]>vol])
    im_th=np.zeros_like(im)
    #im=imread("closed.inr")
    im_th[im>=low]=1 # Cytoplasm
    if radius!='0':
        imsave("tmp.inr", SpatialImage(im_th))
        os.system((path_morpho + " tmp.inr closing.inr -clo -R " + radius))
    else:
        imsave("closing.inr", SpatialImage(im_th))
    os.system((path_morpho + " closing.inr erode.inr -ero -R 5"))
    imE=imread("closing.inr")
    imE=nd.binary_fill_holes(imE)
    mask=np.uint8(imE)
    bounds=nd.binary_dilation(mask, structure=nd.generate_binary_structure(3, 1))-mask
    im_refB=im_ref_tmp.copy()
    im_refB[bounds.astype(np.bool)]=np.max(im_ref_tmp)
    imsave('tmp.inr', SpatialImage(im_refB))
    os.system(path_filters + " tmp.inr out_bounds.inr -x 0 -y 0 -z 0 -sigma 1 -o 2")
    return imread('out_bounds.inr'), bounds.astype(np.bool)

def gradient_norm(image_input,gradient_output):
    ''' Perform the gradient norm of an intensity image
    im_input : input image (SpatialImage)
    path_input : path to the input image
    path_output : path to the output image
    '''
    os.system(path_gradient_norm + ' ' + image_input + ' ' + gradient_output + ' -sigma 1')

def readMatrixFile(file,t=int,comments='#'):
    '''
    Reads a matrix file.
    Possibility to specify the matrix type (int <default>, float, ...) with option 't'.
    Possibility to specify the line comment characters with option 'comments' (initially set to '#').
    '''
    M=[]
    if os.path.exists(file):
        f=open(file)
        for line in f:
            li=line.strip()
            if not li.startswith(str(comments)):
                info=li.split()
                v=[]
                for val in info:
                    v.append(t(val))
                if len(v):
                    M.append(v)
        f.close()
    return M






def _anisotropicHist(path_input="temp_membrane.ext.inr", path_output='tmp_membrane.bin.inr', path_mask=None, manual=False,manual_sigma=7,sensitivity=0.98, keepAll=False, lazy=True, verbose=False):
    ''' binarisation des membranes par seuillage anisotropic adaptatif
    Centerplanes image binarisation using an adaptative anisotropic threshold method detailed in [Michelin 2016]
    Generate temp_membrane.bin.inr and path_output
    path_input : path to the image to filter
    path_output : path to the temporary output image
    path_mask : binary image (u8 or u16) such that the thresholding is only computed for non-null voxels from this mask 
                (8 bits image of same size as input image). 
    manual : if True, enables manual initialisation of sigma value for histograms fitting (default: False)
    manual_sigma : the sigma value for histogram fitting in case of manual mode (default: 20)
    sensitivity : computes the anisotropic thresholds following a sensitivity criterion (true positive rate) : threshold = #(membrane class >= threshold) / #(membrane class) 
    lazy : do not return the output image if True
    '''
    mask_option=''
    if path_mask != None:
      assert(os.path.exists(path_mask))
      mask_option = ' -mask ' + str(path_mask)

    assert(os.path.dirname(path_output) == '' or os.path.exists(os.path.dirname(path_output)))

    path_theta = ".".join(path_input.rstrip('.gz').split('.')[0:-2])+".theta.inr"
    path_phi = ".".join(path_input.rstrip('.gz').split('.')[0:-2])+".phi.inr"

    assert(os.path.exists(path_input) and os.path.exists(path_theta) and os.path.exists(path_phi))

    path_hist = ".".join(path_input.rstrip('.gz').split('.')[0:-2])+".hist.txt"
    if not manual:
        #For Autoparametrization
        cmd=path_anisotropicHist + ' ' + path_input + ' ' + path_hist + ' -bin-out ' + str(path_output) +' -v -auto -sensitivity '+str(sensitivity) + mask_option
        if verbose:
          print cmd
        os.system(cmd)
    else:
        #Manual
        from math import exp
        amplitude=1.0/(manual_sigma*exp(-0.5))
        lmin=manual_sigma/3.0
        lmax=manual_sigma*5.0
        cmd=path_anisotropicHist + ' ' + path_input + ' ' + path_hist + ' -bin-out ' + str(path_output) + ' -v -rayleighcentered '+str(amplitude)+' '+str(manual_sigma)+' -lmin '+str(lmin)+' -lmax '+str(lmax)+' -sensitivity '+str(sensitivity) + mask_option
        if verbose:
          print cmd
        os.system(cmd)

    
    if True:

      i=1
      path_output_theta = ".".join(path_output.rstrip('.gz').split('.')[0:i])+".theta.inr"
      path_output_phi = ".".join(path_output.rstrip('.gz').split('.')[0:i])+".phi.inr"
      if (not os.path.exists(path_output_theta)) or (not os.path.exists(path_output_phi)):
        if len(path_output.split(os.path.sep)[-1].rstrip('.gz').split('.')) > 2 :
          i=2
          path_output_theta = ".".join(path_output.rstrip('.gz').split('.')[0:i])+".theta.inr"
          path_output_phi = ".".join(path_output.rstrip('.gz').split('.')[0:i])+".phi.inr"

      if path_theta != path_output_theta:
        cmd=path_copy + " " + path_theta + " " + path_output_theta
        if verbose:
          print cmd
        os.system(cmd)
      if path_phi != path_output_phi:
        cmd=path_copy + " " + path_phi + " " + path_output_phi
        if verbose:
          print cmd
        os.system(cmd)

      if not keepAll:
        if os.path.exists(path_hist):
          cmd='rm ' + path_hist
          if verbose:
            print cmd
          os.system(cmd)

    if not lazy:
        out = imread(path_output)
        os.system('rm ' + path_output)
        return out        

def nonZerosImage(image_in, verbose=False):
  """
  Returns True if image_in contains only zeros, False otherwise.  
  """
  cmd=path_non_zeros_image + ' ' + str(image_in) 

  if verbose:
    cmd = cmd + ' -v'
    print cmd

  return bool(os.system(cmd))

def _TVmembrane(path_input="temp_membrane.bin.inr", path_output='tmp_TVmembrane.VP31.inr', path_mask=None, scale=3.6, sigma_LF=0.9, realScale=True, sample=0.2, keepAll=False, lazy=True, verbose=False):
    '''
    Grey-level image reconstruction from an image of binarised membranes associated to images of orientations.
    path_input : path to input image which is contains binarised planar structures, 
                 with associated input angle images <path_prefix>.theta.inr and <path_prefix>.phi.inr in the same folder.
    path_output : path to the output images prefix (final reconstructed image is path_output+'.u8.inr')
    path_mask : mask image applied to the input image to restrict the domain of tensor voting tokens (must be same dimensions with input image)
    scale : scaling for tensor voting method (only on isotropic images) (default = 3.6 um)
    realScale : True (default) if scale in real coordinates. Falseif scale in voxel coordinates.
    sample : multiplying parameter for decrease the time-cost of the function by diminishing the number of voting token;
             0 < sample <= 1, default = 0.2
    sigma_LF : scale for gaussien smooting after tensor voting (default = 0.9 um)
    keepAll : option to be set to True to keep all the intermediary images (imvp*, tv, lf, u8...) (default = False)

    lazy : do not return the output image if True

    '''

    prefixe_output = ".".join(path_output.rstrip('.gz').split('.')[0:-1])
    mask_option=''
    if path_mask != None:
      assert(os.path.exists(path_mask))
      mask_option = ' -mask ' + str(path_mask)

    assert(os.path.exists(path_input))
    assert(os.path.exists(os.path.dirname(path_output)))

    if nonZerosImage(path_input):
      # Tensor Voting
      tvOpt=""
      if realScale:
        tvOpt += ' -real'
      cmd=path_TVmembrane + ' ' + path_input +' -output-eigenvalues ' + prefixe_output + mask_option + ' -scale '+str(scale) +' -hessian -sample '+str(sample) + tvOpt
      if verbose:
        print cmd
      os.system(cmd)
      #Substract eigenvalues
      cmd=path_Arit + ' ' + prefixe_output+'.imvp3.inr' +' ' + prefixe_output+'.imvp1.inr ' +prefixe_output+'.tv.inr  -sub '
      if verbose:
        print cmd
      os.system(cmd)
      #Gaussian
      lfOpt=""
      if realScale: 
        lfOpt += " -unit real"
      else:
        lfOpt += " -unit voxel"
      cmd=path_linearFilter + ' ' + prefixe_output+'.tv.inr' +' ' +prefixe_output+'.lf.inr  -x 0 -y 0 -z 0 -sigma ' + str(sigma_LF) + lfOpt 
      if verbose:
        print cmd
      os.system(cmd)
      #u16 conversion  
      #os.system(path_copy + ' ' + path_output+'.lf.inr' +' ' +path_output+'.u16.inr  -norma -o 2')
      #u8 conversion  
      cmd=path_copy + ' ' + prefixe_output+'.lf.inr' +' ' +path_output + ' -norma -o 1'
      if verbose:
        print cmd
      os.system(cmd)

      if not keepAll:
        #ext_to_erase = ['', '.lf.inr', '.tv.inr', '.imxx.inr', '.imxy.inr', '.imxz.inr', '.imyy.inr', '.imyz.inr', '.imzz.inr', 
        #                '.iszero.inr', '.imvp1.inr', '.imvp2.inr', '.imvp3.inr', '.imtheta1.inr', '.imtheta2.inr', '.imtheta3.inr', '.imphi1.inr', '.imphi2.inr', '.imphi3.inr']
        ext_to_erase = ['', '.lf.inr', '.tv.inr', '.imvp1.inr', '.imvp2.inr', '.imvp3.inr']
        files_to_erase=(' '+prefixe_output).join(ext_to_erase)
        files_to_erase.replace(' '+path_output.lstrip().rstrip(),'') # in case path_output would correspond to one of the file names automatically generated by TVmembrane...
        cmd='rm ' + files_to_erase
        if verbose:
          print cmd
        os.system(cmd)
    else:
      # The input image is only compounded of zeros : the output image will only contain zeros too
      if verbose:
        print "WARNING : TVmembrane INPUT IMAGE " + path_input + " SEEMS TO CONTAIN ONLY VOXELS WITH NULL VALUE /!\\"
      cmd=path_copy + ' ' + path_input + ' ' + path_output + ' -o 1'
      if verbose:
        print cmd
      os.system(cmd)

    if not lazy:
        out = imread(path_output)
        os.system('rm ' + path_output)
        return out  

def copy(path_input, path_output, normalize=False, lazy=True, verbose=False):
    ''' copy of the input image
    path_input : path for input image
    path_output : path for output image
    normalize : if True, automatic normalization of input image before its copy
          (linear transformation (ax+b) of intensity

    lazy : do not return the output image if True

    '''
    if normalize:
      cmd=path_copy + ' ' + path_input + ' ' + path_output + '-norma -o 1'
      if verbose:
        print cmd
      os.system(cmd)
    else:
      cmd=path_copy + ' ' + path_input + ' ' + path_output
      if verbose:
        print cmd
      os.system(cmd)

    if not lazy:
        out = imread(path_output)
        os.system('rm ' + path_output)
        return out  


def directionHistogram(path_input,path_output,rayon=None,sigma=None,verbose=0,lazy=True):
    '''
    Compute the orientations histogram from an image of oriented binarized membranes
    
    path_input : path for input image
    path_output : path for output histogram which will be a 32-bits image

    optional parameters:
    rayon : ray parameter for output histogram (related to histogram granulosity)
    sigma :  standard deviation for voting accumulation (kernel density estimation) (defaut : PI/32)
    verbose : verbosity level

    lazy : do not return the output image if True
    '''
    options=''
    if rayon:
        options += ' -rayon ' + str(rayon)
    if sigma:
        options += ' -sigma ' + str(sigma)

    commande_shell=path_directionHistogram + ' ' + path_input + ' ' + path_output + ' ' + options

    if verbose:
        print commande_shell
    os.system(commande_shell)

    if not lazy:
        out=imread(path_output)
        os.system('rm ' + path_output)
        return out

def directionHistogramMaxima(path_input, file_out=None, maxima=None, frac=None, verbose=False):
  """
  Extract the maxima (modes) of the orientations histogram provided by the function 'directionHistogram'.

  path_input : input image containing the orientations histogram 
  file_out : output file ; if not specified, the function returns an array

  Optional parameters:

  maxima : list of integers where each integer %d corresponds to the %d-th highest direction maximum to be extracted (index starting at 0)
           (not specified by default)
  frac : fraction %lf between 0 and 1 so that local maxima are extracted iif their value is greater or equal to the global maximum multipied by the fraction %lf
         (default is not specified)
  Note for users : the options 'maxima' and 'frac' must not be used simultaneously. If none is specified, the function behaves like if frac=0.5

  verbose : level of verbosity

  """
  from numpy import loadtxt
  keep_file=True
  options=""
  if not file_out:
    keep_file=False
    file_out="tmp_directionHistogramMaxima.txt"
  if maxima:
    options += ' -max ' + str(maxima).lstrip('[').rstrip(']').replace(',','')
  if frac:
    options += ' -frac ' + str(frac)
  if verbose:
    options += ' -v'

  commande_shell=path_directionHistogramMaxima+" "+path_input+" "+file_out+" "+options
  if verbose:
    print commande_shell
  os.system(commande_shell)

  normals = loadtxt(file_out, delimiters=" ")
  if not keep_file:
    commande_shell="rm "+file_out
    if verbose:
      print commande_shell
    os.system(commande_shell)
  return normals

def dice(path_image, file_out=None, symmetry=None, binary=False, verbose=False, lazy=True):
  '''
  Genere un fichier texte synthetisant les dice label a label par rapport au plan de symetrie de l'equation specifiee 
  (argument 'symmetry' valant soit un str deja formate, soit une liste de 4 valeurs, soit le path du fichier contenant l'equation).
  Selon le mode, cela peut etre realise de label a label ou en binarisant les labels > 1.
  La fonction retourne trois elements :
   - un dictionnaire contenant tous les labels l de l'image en tant que keys, et pour chacune de ces keys, la value associee
     est un dictonnaire avec les keys suivantes :
      - 'dice_right_left' -> valeur = liste des valeurs de dice du label l reflechi de l'hemisphere droite vers l'hemisphere 
        gauche ([] si l est exclusivement dans l'hemisphere gauche)
      - 'dice_left_right' -> valeur = liste des valeurs de dice du label l reflechi de l'hemisphere gauche vers l'hemisphere 
        droite ([] si l est exclusivement dans l'hemisphere droite)
      - 'histo_right' -> valeur = histogramme de ce label l dans l'hemisphere droite (0 si l est exclusivement dans l'hemisphere gauche)
      - 'histo_left' -> valeur = histogramme de ce label l dans l'hemisphere gauche (0 si l est exclusivement dans l'hemisphere droite)
      - 'dice_max' -> valeur = maximum des dices de ce label (reflexion gauche-droite et droite-gauche confondues)
   - la moyenne des dice_max mesures sur l'ensemble des labels de l'image
   - l'ecart-type des dice_max mesures sur l'ensemble des labels de l'image
  Usage : dice [image-in] [image-ext] [filename-out] [-symmetry|s|n %f [%f %f %f]]
   [-graines|-seed|-intersection] [-bin] [-wi] [-v] [-D] [-help]
   si 'image-in' est '-', on prendra stdin
   si 'image-ext' est absent, on prendra stdin
   si 'filename-out' est absent, on prendra stdout
   si les trois sont absents, on prendra stdin et stdout
   -[graines|seed] : ecrit le tableau de confusion a la place des Dice
   -intersection : ecrit le tableau des intersections label/label
   -symmetry %d : calcule le dice entre les volumes a gauche et a droite du 
                  plan d'equation x = %d
   -n %f %f %f %f : calcule le dice entre les volumes de part et d'autre du 
                  plan d'equation n[0]*x+n[1]*y+n[2]*z+n[3] = 0
   -bin : calcul du dice sur les images binaires (sans les labels)
   -wi : ecrit toutes les images intermediaires
   -v : mode verbose
   -D : mode debug
  '''
  keep_file=True
  options=""
  if not file_out:
    keep_file=False
    file_out="tmp_dice.txt"
  if symmetry:
    if type(symmetry)==str and os.path.exists(symmetry): # means user gave a file-name of the equation of symmetry plane
      f=open(symmetry)
      n=[]
      for line in f:
        li=line.strip()
        #print li
        if not li.startswith('#'):
          #print li
          l=li.split()
          for value in l[1:5]:
            n.append(float(value))
    else:
      n=symmetry
    options += ' -n ' + str(n).replace('n:','').replace(',','').replace('[','').replace(']','').replace("'","")
  if binary:
    options += " -bin "

  commande_shell = path_dice + " " + path_image + ' ' + file_out + options 
  if verbose:
    print commande_shell
  os.system(commande_shell)

  if verbose:
    print "Read dices file "+file_out+" ..."
  dices, mean_dice_max, std_dev_dice_max=read_dices(file_out)

  if not keep_file:
    commande_shell="rm "+file_out
    if verbose:
      print commande_shell
    os.system(commande_shell)

  return dices, mean_dice_max, std_dev_dice_max

def read_dices(file):
  """
  La fonction retourne trois elements :
   - un dictionnaire contenant tous les labels l de l'image en tant que keys, et pour chacune de ces keys, la value associee
     est un dictonnaire avec les keys suivantes :
      - 'dice_right_left' -> valeur = liste des valeurs de dice du label l reflechi de l'hemisphere droite vers l'hemisphere 
        gauche ([] si l est exclusivement dans l'hemisphere gauche)
      - 'dice_left_right' -> valeur = liste des valeurs de dice du label l reflechi de l'hemisphere gauche vers l'hemisphere 
        droite ([] si l est exclusivement dans l'hemisphere droite)
      - 'histo_right' -> valeur = histogramme de ce label l dans l'hemisphere droite (0 si l est exclusivement dans l'hemisphere gauche)
      - 'histo_left' -> valeur = histogramme de ce label l dans l'hemisphere gauche (0 si l est exclusivement dans l'hemisphere droite)
      - 'dice_max' -> valeur = maximum des dices de ce label (reflexion gauche-droite et droite-gauche confondues)
   - la moyenne des dice_max mesures sur l'ensemble des labels de l'image
   - l'ecart-type des dice_max mesures sur l'ensemble des labels de l'image
  """
  from numpy import sqrt
  f = open(file, 'r')
  x = f.readlines()
  y=[line.strip('\n').split() for line in x if line.strip('\n').split() != []]
  assert(y[0][0] == 'Dice')
  labels_right=[int(val) for val in y[0][1:]]
  labels_left=[int(suby[0]) for suby in y[1:] if len(suby)>1]
  tab=[]
  histo_left=[]
  histo_right=[]
  flag_g=0
  flag_d=0
  for suby in y[1:]:
    if len(suby)==1:
      if suby[0]=="HistGauche":
        flag_g=1
        flag_d=0
      else:
        if suby[0]=="HistDroite":
          flag_g=0
          flag_d=1
        else:
          if flag_g:
            histo_left.append(int(suby[0]))
          else:
            if flag_d:
              histo_right.append(int(suby[0]))
            else:
              print "Error ? At line : " + suby
    else:
      assert(len(suby[1:])==len(labels_right))
      tab.append(suby[1:])

  assert(len(labels_right)==len(histo_right))
  assert(len(labels_left)==len(histo_left))
  assert(len(tab)==len(labels_left))
  dico={}
  for i in range(len(labels_right)):
    if not dico.has_key(labels_right[i]):
      dico[labels_right[i]]={}
    dico[labels_right[i]]['histo_right']=histo_right[i]
    dico[labels_right[i]]['dice_right_left']=[float(subt[i]) for subt in tab] 
    dico[labels_right[i]]['histo_left']=[]
    dico[labels_right[i]]['dice_left_right']=[]
  for i in range(len(labels_left)):
    if not dico.has_key(labels_left[i]):
      dico[labels_left[i]]={}
      dico[labels_left[i]]['histo_right']=[]
      dico[labels_left[i]]['dice_right_left']=[] 
    dico[labels_left[i]]['histo_left']=histo_left[i]
    dico[labels_left[i]]['dice_left_right']=[float(val) for val in tab[i] ]
  mean_dice_max=0
  std_dev_dice_max=0
  for k in dico.keys():
    dico[k]['dice_max']=max(dico[k]['dice_left_right']+dico[k]['dice_right_left'])
    mean_dice_max = mean_dice_max + dico[k]['dice_max']
  mean_dice_max = mean_dice_max / len(dico)
  for k in dico.keys():
    std_dev_dice_max = std_dev_dice_max + (dico[k]['dice_max'] - mean_dice_max)**2
  std_dev_dice_max = sqrt(std_dev_dice_max/len(dico))

  return dico, mean_dice_max, std_dev_dice_max


def diceMaximisation(path_input_seg, path_fileout, normal, delta=10, voxel=False, path_plane=None, verbose=False):
  '''
  Ajuste (par translation) la position d'un plan de symetrie initialise par le parametre "normal"
  si 'image-in' est '-', on prendra stdin
  si 'image-ext' est absent, on prendra stdin
  si 'filename-out' est absent, on prendra stdout
  si les trois sont absents, on prendra stdin et stdout
  -symmetry %f : calcule le dice entre les volumes a gauche et a droite du 
                 plan d'equation x = %f  -> not implemented here
  -n %f %f %f %f : calcule le dice entre les volumes de part et 
                 d'autre du plan d'equation %f*x+%f*y+%f*z+%f = 0   -> normal
  -voxel : equation du plan en coordonnees voxelliques  -> voxel
  -delta %d : fenetre de calcul du maximum de dice  -> delta
  -plane %s : sauve dans %s l'image du plan  -> path_plane
  -v : mode verbose
  -D : mode debug


  '''


def symmetryPlane(path_input_image, path_input_sphere=None, normal=None, equation_output='tmp_symmetryPlane', plane_output=None, distribution_output=None, trsf_output=None, 
                  maximum=None, d=None, dmin=None, delta=None, p=None, sigma=None, realSize=True, iterations=None, verbose=0, lazy=True):
    '''
    Calcule l'equation du plan de symetrie d'une image de membranes binarisees et orientees 
    path_input : path de l'image binarisee (implique l'existence des images d'angles associees selon la convention de nomenclature habituelle)
    path_output :

    # Exemple d'utilisation de l'executable dans un shell :
    symmetryPlane bin/bin_t004.inr -weq sym/sym_eq_t004.txt -sphere sym/directionHistogram_t004.inr -max 0 -plane sym/plane_t004.inr.gz -distribution sym/distribution_t004.inr 

    ### Aide de la commande shell 'symmetryPlane' ###

   -trsf %s : calcule la transformation permettant d'aligner le plan avec les
              axes de l'image --> trsf_output
   -angles %lf %lf : angles de la direction consideree (theta + phi) --> NOT HANDLED YET
   -n %lf %lf %lf : composantes de la direction consideree --> normal
   -n %lf %lf %lf %lf : fixe le plan de depart pour l'algorithme least square --> normal
   -sigma %lf : ecart-type pour la ponderation selon l'ecart angulaire (defaut : PI/64) --> sigma
   -sphere %s : direction deduite du fichier histogramme directionnel %s --> path_input_sphere
   -max %d : direction extraite la %d-eme plus grande (0=plus grand: default) --> maximum
   -bin : aucune ponderation de la distribution --> NOT HANDLED YET
   -plane %s : calcule la position du plan de symetrie --> plane_output
   -weq %s : ecrit dans %s l'equation du plan [-voxel : equation en coor. reelles] --> equation_output
   -iter %d : nombre d'iterations maxi --> iterations
   -d %lf : option de ponderation des points par une gaussienne d'e-t %lf 
            par rapport a la distance au plan de l'iteration precedante --> d
   -delta %lf : pas de diminution de l'e-t des distances (default: 2.0) --> delta
   -dmin %d : e-t minimal pour la distance au plan pour le least square (default: 5.0) --> dmin
   -real-d : distances in real coordinates (default) --> realSize = True (default)
   -vox[el]-d : distances in voxel coordinates --> realSize=False
   -p %lf : option de ponderation des points par une gaussienne d'e-t %lf 
            par rapport a l'ecart angulaire au plan de l'iteration precedante (default: PI/64) --> p
   -distribution %s : sauve l'image des distributions de l'angle principal --> distribution_output
   -v : mode verbose --> verbose

    '''


    ###### Exemple de chaine d'execution de commandes shell #######
    # symmetryPlane ../BIN/bin_t0${i}_on_t099.inr -sphere ../HISTO/bin_t0${i}_on_t099_R15A32.inr -sigma 0.1 -weq ../SYM/planeEq_t0${i}_on_t099_max_0.txt -d 0 -dmin 1 
    #
    # diceMaximisation ../WAT/OUT_t0${i}_on_t099-wat.inr ../SYM/planeEq_t0${i}_on_t099_max_0_dmax.txt -n `cat ../SYM/planeEq_t0${i}_on_t099_max_0.txt | grep -v "#" | awk -F':' '{print $2}'` -delta 10 
    #
    # symmetryPlane ../BIN/bin_t0${i}_on_t099.inr -n `cat ../SYM/planeEq_t0${i}_on_t099_max_0_dmax.txt | grep new | awk -F':' '{print $2}'` -weq ../SYM/planeEq_t0${i}_on_t099_max_0_dmax_a.txt -d 10 -dmin 10 -p 0.1 
    
    options = ''
    if equation_output:
        options += ' -weq ' + equation_output 
    if normal:
        options += ' -n ' + str(normal).replace('n:','').replace(',','').replace('[','').replace(']','').replace("'","") # normal peut etre le 'string' deja formate ou bien une list ou array contenant les 4 flottants attendus
    if path_input_sphere:
        options += ' -sphere ' + path_input_sphere
    if plane_output:
        options += ' -plane ' + plane_output
    if distribution_output:
        options += ' -distribution ' + distribution_output
    if trsf_output:
        options += ' -trsf ' + trsf_output
    if maximum:
        options += ' -max ' + str(maximum)
    if d:
        options += " -d " + str(d)
    if dmin:
        options += ' -dmin ' + str(dmin)
    if delta:
        options += " -delta " + str(delta)
    if p:
        options += ' -p ' + str(p)
    if sigma:
        options += ' -sigma ' + str(sigma)
    if realSize:
        options += ' -real-d'
    else:
        options += ' -voxel-d'
    if iterations:
        options += ' -iter ' + str(iterations)
    if verbose:
        options += ' -v'

    # Calcul du plan de symetrie
    commande_shell=path_symmetryPlane + ' ' + path_input_image + ' '  + options
    if verbose:
        print commande_shell
    os.system(commande_shell)

    if not lazy:
        fout=open(equation_output)
        out=[]
        for line in fout:
            li=line.strip()
            #print li
            if not li.startswith('#'):
                print li
                l=li.split()
                for value in l[1:5]:
                   print value
                   #print str(float(value))
                   out.append(float(value))
        fout.close()
        os.system('rm ' + equation_output)
        return out

def pointCloudRegistration(path_label_ref, path_label_flo, labels_pairing, 
                           skip_not_found=False, background_ref = 1, background_flo = 1,
                           path_trsf_ref_to_flo='', path_residuals='', path_dices='',  path_pairs_ref_flo='', 
                           trsf_type='affine', estimator='lts', lts_fraction=1.0, verbose=0, bash_options=None, lazy=True):
    """
  Realise le recalage de deux nuages de points labellises astreintes a la contrainte d'une initialisation des appariements de points.
    trsf_type = ['affine' | 'rigid']
    estimator = ['lts']
    Les options "path_label_ref" et "path_label_flo" doivent contenir une variable de type str (nom de fichier contenant les appariements de barycentres de labels au format text avec un barycentre par ligne)
    ou bien de type dict (retour de la fonction Morpheme_lineage.extract_label_barycenters_at_time)    
    L'option "labels_pairing" doit contenir une variable de type str (nom de fichier contenant les appariements de labels au format texte avec un appariement par ligne)
    ou bien de type dict (keys = labels de la reference, values = labels associes du flottant)
  # pointCloudRegistration -label-ref ../../../Data/140317-Patrick-St8/FUSE/SEG/POST/140317-Patrick-St8_fuse_seg_post_t030.inr -label-flo
  #   ../../../Data/160707-Ralph-St8/FUSE/SEG/POST/160707-Ralph-St8_fuse_seg_post_t020.inr -pairs rigid_Patrick_t030_Ralph_t020.pairs -affine  -estimator lts -lts-fraction 0.9 -pairs-out foo2.pairs -trsf foo2.trsf -background-ref 1 -background-flo 1
  # pointCloudRegistration -help
  Usage : pointCloudRegistration [-label-[ref|in] %s] [-label-[flo|ext] %s] [-background-[ref|in] %d] [-background-[flo|ext] %d]
   [-pairs|pair|p] %d %d [...] | %s] [-skip[-not-found]]
   [-rigid | -affine] 
   [-estimator-type|-estimator|-es-type wlts|lts|wls|ls]
   [-lts-fraction %lf] [-lts-deviation %f] [-lts-iterations %d]
   [-fluid-sigma|-lts-sigma[-ll|-hl] %lf %lf %lf]
   [-pairs-out %s] [-pairs-in %s] [-trsf %s] [-dices %s] [-residuals %s]
   [-inv] [-swap] [-v] [-D] [-help]
   -label-[ref|flo] %s : nom des fichiers image ou texte de labels ref|flo
      N.B.: le cas echeant, le fichier texte attendu doit respecter le format suivant : 
      1ere ligne (optionnel) : en-tete au format "Voxelsize %f %f %f" stipulant le voxelsize d'origine de l'image de laquelle proviennent les coordonnees barycentriques des labels
      liste des barycentres  : une ligne par barycentre ; chaque ligne respecte le format "%d %f %f %f" ou "%d %f %f %f %f" correspondant au label, coordonnee en x, en y, en z et (le cas echeant) au volume (ou poids) du label 
      lignes de commentaires : commencent avec le caractere "#"
   -background-[ref|flo] %d : label de fond a ignorer dans l'image [ref|flo] correspondante 
   -pairs %d %d [...] | %s : associe les paires de labels specifiees (ref-flo [ref-flo [...]])
   -skip-not-found : poursuit le calcul du recalage malgre d'eventuelles associations de labels inexistantes dans les labels d'entree
   -trsf %s : fichier dans lequel est enregistree la transformation T_flo<-ref calculee
   -pairs-in %s : fichier dans lequel sont enregistres les appariements utilises pour le calcul
   -pairs-out %s : fichier dans lequel sont enregistres les appariements trouves apres calcul
   ou seulement sur l'iteration donnee
   -residuals %s : enregistre les valeurs de residus pour les paires de labels mis en correspondance
   -dices %s : calcule l'indice de similarite de Dice entre chaque paire de labels en correspondance ;
               OPTION VALABLE UNIQUEMENT AVEC DES PARAMETRES -label-[ref|flo] DE TYPE IMAGE 
   ### transformation type ###
   -rigid : computes rigid transformation (set as default)
   -affine : computes affine transformation 
   ### transformation estimation ###
   [-estimator-type|-estimator|-es-type %s] # transformation estimator
   wlts: weighted least trimmed squares
   lts: least trimmed squares
   wls: weighted least squares
   ls: least squares
   [-lts-fraction %lf] # for trimmed estimations, fraction of pairs that are kept
   [-lts-deviation %lf] # for trimmed estimations, defines the threshold to discard
   pairings, ie 'average + this_value * standard_deviation'
   [-lts-iterations %d] # for trimmed estimations, the maximal number of iterations
   [-fluid-sigma|-lts-sigma] %lf %lf %lf] # sigma for fluid regularization,
   ie field interpolation and regularization for pairings (only for vector field)
   -inv : inverse 'image-in'
   -swap : swap 'image-in' (si elle est codee sur 2 octets)
   -v : mode verbose
   -D : mode debug

    """
    assert(path_label_ref and path_label_flo and labels_pairing)
    tmp_ref='tmp_labels_ref.tmp'
    tmp_flo='tmp_labels_flo.tmp'
    tmp_file='tmp_labels_pairing.tmp'
    tmp_lazy_trsf='tmp_trsf.tmp'
    tmp_lazy_pairs='tmp_pairs.tmp'
    tmp_lazy_dices=''
    tmp_lazy_residuals=''
    if not lazy:
        path_trsf_ref_to_flo=tmp_lazy_trsf
        path_dices=tmp_lazy_dices
        path_residuals=tmp_lazy_residuals
        path_pairs_ref_flo=tmp_lazy_pairs
    options = ''
    if path_label_ref:
        if type(path_label_ref)==dict:
            f = open(tmp_ref, 'w')
            for k,v in path_label_ref.iteritems():
                print >>f, k, v[0], v[1], v[2]
            f.close()
            options += " -label-ref " + str(tmp_ref)
        else:
            options += ' -label-ref ' + str(path_label_ref)
    if path_label_flo:
        if type(path_label_flo)==dict:
            f = open(tmp_flo, 'w')
            for k,v in path_label_flo.iteritems():
                print >>f, k, v[0], v[1], v[2]
            f.close()
            options += " -label-flo " + str(tmp_flo)
        else:
            options += ' -label-flo ' + str(path_label_flo)
    if background_ref:
        options += ' -background-ref ' + str(background_ref)
    if background_flo:
        options += ' -background-flo ' + str(background_flo)
    if labels_pairing:
        if type(labels_pairing)==dict:
            f = open(tmp_file, 'w')
            for k,v in labels_pairing.iteritems():
                print >>f, k, v
            f.close()
            options += " -pairs " + str(tmp_file)
        else:
            options += " -pairs " + str(labels_pairing)
    if skip_not_found:
        options += ' -skip-not-found'
    if trsf_type:
        options += ' -'+(str(trsf_type).strip().lstrip('-'))
    if estimator:
        options += ' -estimator ' + str(estimator)
    if lts_fraction:
        options += ' -lts-fraction ' + str(lts_fraction)
    if path_trsf_ref_to_flo:
        options += ' -trsf ' + str(path_trsf_ref_to_flo)
    if path_residuals:
        options += ' -residuals ' + str(path_residuals)
    if path_dices:
        options += ' -dices ' + str(path_dices)
    if path_pairs_ref_flo:
        options += ' -pairs-out ' + str(path_pairs_ref_flo)

    if verbose:
        options += ' -v'
    if bash_options:
        options += ' ' + bash_options

    commande_shell = path_pointCloudRegistration + ' ' + options
    if verbose:
        print commande_shell
    os.system(commande_shell)
    if type(path_label_ref)==dict:
        cmd='rm ' + tmp_ref
        if verbose:
            print cmd
        os.system(cmd)
    if type(path_label_flo)==dict:
        cmd='rm ' + tmp_flo
        if verbose:
            print cmd
        os.system(cmd)
    if type(labels_pairing)==dict:
        cmd='rm ' + tmp_file
        if verbose:
            print cmd
        os.system(cmd)
    if not lazy:
        out={}
        lut={}
        p=[]
        residuals=[]
        if os.path.exists(str(path_pairs_ref_flo)):
            p=readMatrixFile(str(path_pairs_ref_flo))
            os.system('rm ' + path_pairs_ref_flo)
            out['pairs']=p
        #if os.path.exists(path_residuals):
        #    r=readMatrixFile(str(path_residuals),float)
        #    os.system('rm ' + path_pairs_ref_flo)
        #    out['residuals']=r
        #if os.path.exists(str(path_dices)):
        #    d=readMatrixFile(str(path_dices))
        #    os.system('rm ' + path_dices)
        #    out['dices']=d
        if os.path.exists(str(path_trsf_ref_to_flo)):
            t=readMatrixFile(str(path_trsf_ref_to_flo), float)
            os.system('rm ' + path_trsf_ref_to_flo)
            out['trsf']=t

        return out

def planeRegistration(path_label_ref, path_label_flo, plane_eq_ref, plane_eq_flo, path_trsf_ref_to_flo='', path_residuals='', path_dices='', path_pairs_ref_flo='tmp_planeRegistration_pairs', 
                      background_ref = 1, background_flo = 1,
                      trsf_type='affine', estimator='lts', lts_fraction=1.0, verbose=0, bash_options=None, lazy=True):
    '''
    Realise le recalage de deux images labellisees (le label de fond doit valoir 0) astreintes a la contrainte d'une superposition initiale de "plans de symetrie" prealablement calcules

    trsf_type = ['affine' | 'rigid']
    estimator = ['lts']
    '''
    #   planeRegistration -label-ext ../WAT/OUT_t0${i}_on_t099-wat.inr -label-in ../../../WAT/wat_t005_on_t000_noborder.hdr -p-in `cat ../../../SYM/PlaneEq_t005_on_t000_max_0_a.txt` -p-ext `cat ../SYM/planeEq_t0${i}_on_t099_max_0_dmax_a.txt | grep -v "#" | ...
    #   ... awk -F':' '{print $2}'` -affine -estimator lts -lts-fraction 0.8 -pairs-out paires_T005-t0${i}_on_t099.txt -trsf trsf_T005-t0${i}_on_t099.txt -residuals residus_T005-t0${i}_on_t099.m 

    # planeRegistration -label-ref POST/140317-Patrick-St8_fuse_seg_post_t001.inr -label-flo POST/160707-Ralph-St8_fuse_seg_post_t004.inr -background-ref 1 -background-flo 1 \
    #      -p-ref -0.913401 0.074868 0.400117 26.907440 -p-flo -0.914614 -0.353682 -0.195935 122.856049 -affine -es-type lts -lts-fraction 0.9 \
    #      -trsf WORK/inter/Ralph_t004_Patrick_t001.trsf -pairs-out WORK/inter/Ralph_t004_Patrick_t001.pairs \
    #      -residuals WORK/inter/Ralph_t004_Patrick_t001_residuals.m -dices WORK/inter/Ralph_t004_Patrick_t001_dices.txt -v

    tmp_ref='tmp_labels_ref.tmp'
    tmp_flo='tmp_labels_flo.tmp'
    tmp_file='tmp_labels_pairing.tmp'
    tmp_lazy_trsf='tmp_trsf.tmp'
    tmp_lazy_pairs='tmp_pairs.tmp'
    tmp_lazy_dices=''
    tmp_lazy_residuals=''
    if not lazy:
        path_trsf_ref_to_flo=tmp_lazy_trsf
        path_dices=tmp_lazy_dices
        path_residuals=tmp_lazy_residuals
        path_pairs_ref_flo=tmp_lazy_pairs

    options = ''
    if path_label_ref:
        options += ' -label-ref ' + str(path_label_ref)
    if path_label_flo:
        options += ' -label-flo ' + str(path_label_flo)
    if plane_eq_ref:
        n=''
        if os.path.exists(str(plane_eq_ref)):
            file=open(str(plane_eq_ref))
            for line in file:
                li=line.strip()
                if not li.startswith('#'):
                    n=li
            file.close()
        else:
            n=plane_eq_ref
        options += ' -p-ref ' + str(n).replace('n:','').replace(',','').replace('[','').replace(']','').replace("'","") # normal peut etre le 'string' deja formate ou bien un vecteur contenant les 4 flottants attendus
    if plane_eq_flo:
        if os.path.exists(str(plane_eq_flo)):
            file=open(str(plane_eq_flo))
            for line in file:
                li=line.strip()
                if not li.startswith('#'):
                    n=li
            file.close()
        else:
            n=plane_eq_flo
        options += ' -p-flo ' + str(n).replace('n:','').replace(',','').replace('[','').replace(']','').replace("'","") # normal peut etre le 'string' deja formate ou bien un vecteur contenant les 4 flottants attendus
    if trsf_type:
        options += ' -'+(str(trsf_type).strip().lstrip('-'))
    if estimator:
        options += ' -estimator ' + str(estimator)
    if lts_fraction:
        options += ' -lts-fraction ' + str(lts_fraction)
    if path_trsf_ref_to_flo:
        options += ' -trsf ' + str(path_trsf_ref_to_flo)
    if path_residuals:
        options += ' -residuals ' + str(path_residuals)
    if path_dices:
        options += ' -dices ' + str(path_dices)
    if path_pairs_ref_flo:
        options += ' -pairs-out ' + str(path_pairs_ref_flo)
    if background_ref:
        options += ' -background-ref ' + str(background_ref)
    if background_flo:
        options += ' -background-flo ' + str(background_flo)

    if verbose:
        options += ' -v'
    if bash_options:
        options += ' ' + bash_options

    commande_shell = path_planeRegistration + ' ' + options
    if verbose:
        print commande_shell
    os.system(commande_shell)

    if not lazy:
        out={}
        lut={}
        p=[]
        residuals=[]
        if os.path.exists(str(path_pairs_ref_flo)):
            p=readMatrixFile(str(path_pairs_ref_flo))
            os.system('rm ' + path_pairs_ref_flo)
            out['pairs']=p
        #if os.path.exists(path_residuals):
        #    r=readMatrixFile(str(path_residuals),float, comments="%")
        #    os.system('rm ' + path_pairs_ref_flo)
        #    out['residuals']=r
        #if os.path.exists(str(path_dices)):
        #    d=readMatrixFile(str(path_dices))
        #    os.system('rm ' + path_dices)
        #    out['dices']=d
        if os.path.exists(str(path_trsf_ref_to_flo)):
            t=readMatrixFile(str(path_trsf_ref_to_flo), float)
            os.system('rm ' + path_trsf_ref_to_flo)
            out['trsf']=t

        return out

def associateLabels(path_ref, path_flo, path_pairs_ref_flo, path_ref_out, path_flo_out, path_labels_out=None, zeros=True, ref=False, force=False, visu=False, verbose=False):    
  '''
   path_ref : correspond au parametre path_label_ref de la methode planeRegistration
   path_flo : correspond au parametre path_label_flo de la methode planeRegistration
   path_pairs_ref_flo : fichier de correspondances label-ref / label-flo (tel qu'en sortie de planeRegistration path_pairs_ref_flo %s)
   zeros : les zeros en entree sont conserves en sortie si True
   force : force la valeur de sortie des labels (tableau d'entree n*3) si True
   ref : utilise les labels de l'image in comme labels de reference si True
   verbose : option de verbosite
  '''
  assert(os.path.exists(path_ref))
  assert(os.path.exists(path_flo))
  assert(os.path.exists(path_pairs_ref_flo))
  if not path_labels_out:
    path_labels_out="/dev/null"

  options=''
  if ref:
    options += ' -ref'
  if force:
    options += ' -f'
  if zeros:
    options += ' -z'

  cmd=path_associateLabels + ' ' + path_ref + ' ' + path_flo  + ' ' + path_pairs_ref_flo + ' ' + path_ref_out + ' ' + path_flo_out + ' ' + path_labels_out + ' ' + options
  if verbose:
    print cmd
  os.system(cmd)

def fuseLabelsWithLUT(image_in, image_out, path_lut, U8=False, lazy=True, verbose=False):
  """
  transmet en parametre un fichier de look-up-table dans lequel chaque ligne respecte le format : <ancien_label> <nouveau_label> (/!\ contraintes : uniquement des entiers positifs ; uniquement des images entree/sortie encodees sur le meme nombre de bits /!\).
  U8 option : forces U8 conversion of image_out if True (default=False)
  """
  cmd=path_fuselabels + " " + str(image_in) + " " + str(image_out) + " -lut " + str(path_lut) 
  if verbose:
    print cmd
  os.system(cmd)
  if U8:
    cmd=path_copy + " " + str(image_out) + " " + str(image_out) + " -o 1"
    if verbose:
      print cmd
    os.system(cmd)

  if not lazy:
    out=imread(str(image_out))
    if image_out != image_in:
      cmd="rm "+image_out 
      os.system(cmd)
    return out


def setVoxelSize(path_input, vx, vy, vz):
    ''' Set the voxel resolution of specified image
    '''
    os.system(path_setvoxelsize + ' ' + path_input + ' ' + str(vx) +\
              ' ' +str(vy) + ' ' + str(vz))
    
def connexe_with_options(path_input, path_output='tmp_threshold', path_seeds=None, sb=None, sh=None, tcc=None, ncc=None, connectivity=None, binary=False, label=False, size=False, sort=False, twoD=False, lazy=True):
    ''' Manual Connected Component with threshold
    path_input : path to the image to threshold
    path_output: path to image thresholded
    path_seeds : path to seeds image for seeded connected component extraction
                 implies binary output (unless changed afterwards)

    sb  : minimal threshold
    sh  : maximal threshold
    tcc : minimal size of connected components
    ncc : maximal number  of connected components
    connectivity : connectivity (4, 8, 6, 10, 18 or 26 (default))
    
    binary: if True, all valid connected components have the same value
    label : if True, one label per connected component

    size : the value attributed to points of a connected component is
          the size of the connected components (allows to select w.r.t to size afterwards)
    sort : the labels ordered the connected components with decreasing size
          implies -label-output (unless changed afterwards)

    twoD : slice by slice computation; each XY slice of a 3D volume is processed as an
    independent 2D image (eg labels restarted at 1 for each slice)

    lazy: do not return the output image if True
    '''

    options = ''
    if sb != None:
      option += ' -sb ' + str(sb)
    if sh != None:
      option += ' -sh ' + str(sh)
    if tcc != None:
      option += ' -tcc ' + str(tcc)
    if ncc != None:
      option += ' -ncc ' + str(ncc)
    if connectivity != None:
      option += ' -con ' + str(connectivity)
    if binary:
      option += ' -bin'
    if label:
      option += ' -label'
    if path_seeds:
      option += ' -seeds ' + str(path_seeds)
    if size:
      option += ' -size'
    if sort:
      option += ' -sort'
    if TwoD:
      option += ' -2D'

    os.system(path_connexe + ' ' + path_input + ' ' + path_output +\
              option)
    if not lazy:
        out = imread(path_output)
        os.system('rm ' + path_output)
        return out  

def compose_trsf(path_trsf_1, path_trsf_2, path_output="tmp_compose.inr", lazy=True, verbose=False):
  '''
  Transformations composition 
  '''
  assert(os.path.exists(path_trsf_1) and os.path.exists(path_trsf_2))
  cmd=path_compose_trsf + ' -res ' + path_output + ' -trsfs ' + path_trsf_1 + ' ' + path_trsf_2
  if verbose:
    print cmd
  os.system(cmd)
  if not lazy:
    out=imread(path_output)
    cmd='rm '+path_output
    os.system(cmd)
    return out

def multiple_trsfs(format_in, format_out, first_index, last_index, reference_index, trsf_type='rigid', method='propagation', nfloatingbefore=None, nfloatingafter=None, verbose=False):
  '''
  Given the transformations between couple of images (typically successive
  images in a series), compute the transformations for every images with
  respect to the same reference image

  format_in    # format 'a la printf' of transformations to be processed
               # must contain two '%d'
               # the first one if for the floating image
               # the second one if for the reference image
  format_out # format 'a la printf' for output transformations
  first_index %d     # first value of the index in the format
  last_index %d      # last value of the index in the format
  reference_index %d # index of the reference image for result transformations
   # if 'before' or 'after' are non-null, the interval of transformation
   # for a given reference 'ref' is [ref-before, ref-1] U [ref+1, ref+after]
  trsf_type %s # transformation type
    translation2D, translation3D, translation-scaling2D, translation-scaling3D,
  rigid2D, rigid3D, rigid, similitude2D, similitude3D, similitude,
  affine2D, affine3D, affine, vectorfield2D, vectorfield3D, vectorfield, vector
  method %s # 
    average: compute transformation estimation by averaging composition
           of transformation
    propagation: compose transformations from the reference one
  nfloatingbefore %d # relative left half-interval for floating images
  nfloatingafter %d  # relative right half-interval for floating images
  '''
  cmd=path_multiple_trsfs+ \
      ' ' + format_in + ' -res ' + format_out + \
      ' -trsf-type ' + trsf_type + \
      ' -f ' + str(first_index) + ' -l ' + str(last_index) + \
      ' -ref ' +  str(reference_index) + ' -method ' + method 
  if nfloatingbefore != None:
    cmd = cmd + ' -nfloatingbefore ' + str(nfloatingbefore)
  if nfloatingafter != None:
    cmd = cmd + ' -nfloatingafter ' + str(nfloatingafter)

  if verbose:
    print cmd
  os.system(cmd)

def change_multiple_trsfs(format_trsf_in, 
                          format_trsf_out, 
                          format_image_in, template_image_out, 
                          first_index, last_index, 
                          reference_index=None, trsf_type='rigid', 
                          threshold=2, iso=None, margin=10, verbose=False):
  '''
  Given a list of transformation towards a reference,
  compute a new template that contains all transformed images as well
  as the new transformations

format_trsf_in # format 'a la printf' of transformation files
             # to be processed. It must contain one '%d'
             # depicts transformations of the form T_{i<-ref}
             # (ie allows to resample image I_i in geometry of I_ref)
format_trsf_out # format 'a la printf' for output transformations
             # will allow to resample input image into the resulting
             # template (thus still of the form T_{i<-ref})
             # reference is changed if '-index-reference' is used
format_image_in # format 'a la printf' of image corresponding to the input images
             # one template for all
template_image_out # output template image corresponding to the output transformations
first_index  # first value of the index in the format (%d)
last_index   # last value of the index in the format (%d)
reference_index # index of the reference transformation
             # the corresponding image will only be translated
             # if none, only translations will change in transformations
             # (ie reference is not changed) (%d)
trsf_type    # transformation type, which can be :
             # [translation2D, translation3D, translation-scaling2D, translation-scaling3D,
             # rigid2D, rigid3D, rigid, similitude2D, similitude3D, similitude,
             # affine2D, affine3D, affine, vectorfield2D, vectorfield3D, vectorfield, vector]
threshold    # threshold on input templates/images to compute the
             # useful bounding box (else it is the entire image)
iso          # make voxels isotropic for the output template (%f)
             # (if no value is given, uses the smallest voxel size from the template(s))
margin       # add a margin (in voxels)
verbose      # vorbose mode
  '''
  cmd=path_change_multiple_trsfs+ \
      ' -trsf-format ' + format_trsf_in + ' -res-trsf-format ' + format_trsf_out +\
      ' -trsf-type ' + trsf_type + \
      ' -f ' + str(first_index) + ' -l ' + str(last_index) + \
      ' -image-format ' +  str(format_image_in) + ' -result-template ' + str(template_image_out)
  if reference_index != None:
    cmd = cmd + ' -index-reference ' + str(reference_index)
  if threshold != None:
    cmd = cmd + ' -threshold ' + str(threshold)
  if iso != None:
    cmd = cmd + ' -res-iso ' + str(iso)
  if margin != None:
    cmd = cmd + ' -margin ' + str(margin)

  if verbose:
    print cmd
  os.system(cmd)

def Arit(image_in, image_ext_or_out, image_out=None, Mode=None, Type='', lazy=True, verbose=False):
  """
  Addition, soustraction, multiplication, division, minimum, maximum d'images
  accepted modes : {'add', 'sub', 'mul', 'div', 'min', 'max'}
  accepted types :   '-o 1'    : unsigned char
                     '-o 2'    : unsigned short int
                     '-o 2 -s' : short int
                     '-o 4 -s' : int
                     '-r'      : float
                     ''      : default (image_in type)
  """
  mode=Mode.lstrip('-')
  existing_modes=['add', 'sub', 'mul', 'div', 'min', 'max']
  assert(existing_modes.count(mode)), "Mode option is wrong or missing, see help."
  existing_types=['-o 1', '-o 2', '-o 2 -s', '-o 4 -s', '-r', '']
  assert(existing_types.count(Type)), "Type option is wrong, see help"
  cmd=path_Arit + ' ' + str(image_in) + ' ' + str(image_ext_or_out)
  if image_out:
    cmd += ' ' + str(image_out)
  cmd += ' -' + mode + ' ' + Type

  if verbose:
    print cmd
  os.system(cmd)
  if not lazy:
    out=None
    if image_out:
      out=imread(str(image_out))
      cmd='rm '+image_out
    else:
      out=imread(str(image_ext_or_out))
      cmd='rm '+image_ext_or_out
    os.system(cmd)
    return out

def _Logic(image_in, image_ext_or_out, image_out=None, Mode=None, lazy=True, verbose=False):
  """
  Usage : Logic [-inv | [-et|-and] | [-ou|-or] | [-xou|-xor] | -mask]
  accepted modes : {'inv', 'et', 'and', 'ou', 'or', 'xou', 'xor', 'mask'}
  """
  mode=Mode.lstrip('-')
  existing_modes=['inv', 'et', 'and', 'ou', 'or', 'xou', 'xor', 'mask']
  assert(existing_modes.count(mode)), "Mode option is wrong or missing, see help."
  cmd=path_Logic + ' ' + str(image_in) + ' ' + str(image_ext_or_out)
  if image_out:
    cmd += ' ' + str(image_out)
  cmd += ' -' + mode 

  if verbose:
    print cmd
  os.system(cmd)
  if not lazy:
    out=None
    if image_out:
      out=imread(str(image_out))
      cmd='rm '+image_out
    else:
      out=imread(str(image_ext_or_out))
      cmd='rm '+image_ext_or_out
    os.system(cmd)
    return out

def _createImage(image_out, image_template, options='', lazy=True, verbose=False):
  """
  Creation d'image vide a partir de template
  accepted types :   '-o 1'    : unsigned char
                     '-o 2'    : unsigned short int
                     '-o 2 -s' : short int
                     '-o 4 -s' : int
                     '-r'      : float
                     ''      : default (image_template type)
  other options :    [-dim %d %d [%d] | [-x %d] [-y %d] [-z %d]] [-v %d] [-template %s]
                     [-voxel | -pixel | -vs %f %f [%f] | [-vx %f] [-vy %f] [-vz %f] ]
                     [-value %lf]
  """
  cmd=path_create_image + ' ' + str(image_out) + ' -template ' + str(image_template) + ' ' + options

  if verbose:
    print cmd
  os.system(cmd)
  if not lazy:
    out=None
    if image_out:
      out=imread(str(image_out))
      cmd='rm '+image_out
    else:
      out=imread(str(image_ext_or_out))
      cmd='rm '+image_ext_or_out
    os.system(cmd)
    return out

def setVoxelValue(image_in, image_out, x, y, z, value, lazy=True, verbose=False):
  """
  Fonction permettant d'attribuer au voxel de coordonnees (x,y,z) d'une image une valeur specifique.
  """
  cmd=path_setvoxelvalue + " " + str(image_in) + " " + str(image_out) + " -x " + str(x) + " -y " + str(y) + " -z " + str(z) + " -i " + str(value)

  if verbose:
    print cmd
  os.system(cmd)
  if not lazy:
    out=None
    out=imread(str(image_out))
    if image_out != image_in:
      cmd="rm "+image_out 
      os.system(cmd)
    return out

def setLabelValue(image_in, image_out, label_in, label_out, lazy=True, verbose=False):
  """
  Fonction permettant d'attribuer a un label d'image label_in une nouvelle valeur label_out.
  """
  cmd=path_fuselabels + " " + str(image_in) + " " + str(image_out) + " -p " + str(label_out) + " " + str(label_in)
  if verbose:
    print cmd
  os.system(cmd)
  if not lazy:
    out=imread(str(image_out))
    if image_out != image_in:
      cmd="rm "+image_out 
      os.system(cmd)
    return out

def resetLabels(image_in, image_out, labels, lazy=True, verbose=False):
  """
  Mise a zero des labels specifies.
  L'argument labels peut etre de type int ou list 
  """
  cmd=path_fuselabels + " " + str(image_in) + " " + str(image_out) + " -s " + str(labels).strip('[]').replace(',',' ')
  if verbose:
    print cmd
  os.system(cmd)
  if not lazy:
    out=imread(str(image_out))
    if image_out != image_in:
      cmd="rm "+image_out 
      os.system(cmd)
    return out

def erodeLabels(image_in, image_out, r=None, lazy=True, verbose=False):
  """
  Fonction permettant d'eroder tous les labels non nuls d'une image de labels.
  Possibilite de specifier un rayon d'erosion r. Sinon, l'erosion se limite a la mise a zero des voxels en bordure de labels.  
  """
  image_tmp=image_out
  flag_rm=False
  if image_tmp==image_in:
    if image_tmp.count(os.path.sep):
      image_tmp=os.path.sep.join(image_tmp.split(os.path.sep)[:-1])+os.path.sep+"erodeLabels_tmp.inr"
    else:
      image_tmp="erodeLabels_tmp.inr"
    flag_rm=True
  assert(image_in != image_tmp)
  cmd=path_labelborders + " " + str(image_in) + ' ' + str(image_tmp)
  if verbose:
    print cmd
  os.system(cmd)
  if r:
    cmd=path_morpho + ' -dil -r ' + str(r) + ' ' + str(image_tmp) + ' ' + str(image_tmp)
    if verbose:
      print cmd
    os.system(cmd)
  cmd = path_Logic + ' -inv ' + str(image_tmp) + ' ' + str(image_tmp)
  if verbose:
    print cmd
  os.system(cmd)
  cmd=path_Logic + " -mask " + str(image_tmp) + ' ' + str(image_in) + ' ' + str(image_out)
  if verbose:
    print cmd
  os.system(cmd)
  if flag_rm:
    cmd='rm -f '+image_tmp
    if verbose:
      print cmd
    os.system(cmd)
  if not lazy:
    out=imread(str(image_out))
    if image_out != image_in:
      cmd="rm "+image_out 
      os.system(cmd)
    return out

def labelBorders(image_in, image_out, lazy=True, verbose=False):
  """
  Fonction permettant d'eroder tous les labels non nuls d'une image de labels.
  Possibilite de specifier un rayon d'erosion r. Sinon, l'erosion se limite a la mise a zero des voxels en bordure de labels.  
  """
  assert(os.path.exists(image_in))
  cmd=path_labelborders + " " + str(image_in) + ' ' + str(image_out)
  if verbose:
    print cmd
  os.system(cmd)
  if not lazy:
    out=imread(str(image_out))
    if image_out != image_in:
      cmd="rm "+image_out 
      os.system(cmd)
    return out

#####
def _boudingboxes(image_labels, file_out=None, verbose=False):
  """
  Calcul des bounding-boxes de chaque label de l'image d'entree.
  Si file_out est renseigne, le resultat est sauvegarde dans ce fichier.
  Output : dictionnaire D dont les cles sont les labels d'image et les 
  valeurs sont les listes contenant dans l'ordre les informations de 
  [volume, xmin, ymin, zmin, xmax, ymax, zmax] correspondant a ces labels
  avec volume > 0 et label > 0.
  """
  assert(os.path.exists(image_labels))
  keep_file=True
  if not file_out:
    keep_file=False
    file_out='boundingboxes.txt'
  cmd=path_boundingboxes+' '+image_labels+' '+file_out
  if verbose:
    print cmd
  os.system(cmd)
  D={}
  f=open(file_out, 'r')
  lines=f.readlines()
  f.close()

  D={}
  for line in lines:
    if not line.lstrip().startswith('#'):
      l=line.split()
      if int(l[1]):
        D[int(l[0])]=map(int,l[1:])

  if not keep_file:
    cmd='rm '+file_out
    if verbose:
      print cmd
    os.system(cmd)

  return D

def _cropImage(image_in, image_out, bbox, verbose=False):
  """
  Croping an image.
  Inputs:
    - image_in : path to image in
    - bbox : [xmin, ymin, zmin, xmax, ymax, zmax]
  Outputs:
    - image_out : path to cropped image
  """
  assert(os.path.exists(image_in))
  bbox=bbox[-6:]
  cmd=path_cropImage + ' ' + image_in + " " + image_out + " -origin " + str(bbox[0]) + ' ' + str(bbox[1]) + ' ' + str(bbox[2]) + ' -dim ' + str(bbox[3]-bbox[0]+1) + " " + str(bbox[4]-bbox[1]+1) + " " + str(bbox[5]-bbox[2]+1)
  if verbose:
    print cmd
  os.system(cmd)

def _patchLogic(image_patch, image_ext, image_out, origin, Mode=None, verbose=False):
  '''
  Usage : Logic [[-et|-and] | [-ou|-or] | [-xou|-xor]]
  accepted modes : {'et', 'and', 'ou', 'or', 'xou', 'xor'}
  bbox : tuple of 3 elements (origin), 6 elements (bounding box with origin in the 3 first elements), or 7 elements (volume first, then bounding box) of the patch.
  '''
  mode=Mode.lstrip('-')
  existing_modes=['et', 'and', 'ou', 'or', 'xou', 'xor']
  assert(existing_modes.count(mode)), "Mode option is wrong or missing, see help."

  assert(os.path.exists(image_patch) and os.path.exists(image_ext))
  if len(origin)==7:
    origin=origin[-6:]
  cmd = path_patchLogic + ' ' + image_patch + " " + image_ext + " " + image_out + " -origin " + str(origin[0]) + ' ' + str(origin[1]) + ' ' + str(origin[2]) + ' -' + mode
  if verbose:
    print cmd
  os.system(cmd)

def mc_adhocFuse(image_fuse, image_seg, image_out, min_percentile=0.01, max_percentile=0.99, min_method='cellinterior', max_method='cellborder', sigma=5.0, verbose=False):
  '''
  Function for fused images enhancement knowing a segmentation propagation
  Usage: mc-adhocFuse -intensity-image|-ii %s
   -reconstructed-image|-ri %s
   [-minimum-mask-image|-min-mi %s]
   [-maximum-mask-image|-max-mi %s]
   [-segmentation-image|-si %s]
   [-result-minimum-image|-rmini %s]
   [-result-maximum-image|-rmaxi %s]
   [-result-intensity-image|-rii %s]
   [-result-fused-image|-rfi %s]
   [-min-percentile|-min-p %f]
   [-max-percentile|-max-p %f]
   [-min-method|-method-min global|cell|cellborder|cellinterior|voxel]
   [-max-method|-method-max global|cell|cellborder|cellinterior|voxel]
   [-sigma %f]
   [-parallel|-no-parallel] [-max-chunks %d]
   [-parallelism-type|-parallel-type default|none|openmp|omp|pthread|thread]
   [-omp-scheduling|-omps default|static|dynamic-one|dynamic|guided]
   [-inv] [-swap] [output-image-type | -type s8|u8|s16|u16...]
   [-verbose|-v] [-no-verbose|-noverbose|-nv]
   [-debug|-D] [-no-debug|-nodebug]
   [-allow-pipe|-pipe] [-no-allow-pipe|-no-pipe|-nopipe]
   [-print-parameters|-param]
   [-print-time|-time] [-no-time|-notime]
   [-trace-memory|-memory] [-no-memory|-nomemory]
   [-help|-h]
  --------------------------------------------------
    -intensity-image|-ii %s
    -reconstructed-image|-ri %s
    -minimum-mask-image|-min-mi %s
    -maximum-mask-image|-max-mi %s
    -segmentation-image|-si %s
    -result-minimum-image|-rmini %s
    -result-maximum-image|-rmaxi %s
    -result-intensity-image|-rii %s
    -result-fused-image|-rfi %s
  # ...
    -min-percentile|-min-p %f
    -max-percentile|-max-p %f
    -min-method|-method-min global|cell|cellborder|cellinterior|voxel
    -max-method|-method-max global|cell|cellborder|cellinterior|voxel
    -sigma %f
  # parallelism parameters
   -parallel|-no-parallel:
   -max-chunks %d:
   -parallelism-type|-parallel-type default|none|openmp|omp|pthread|thread:
   -omp-scheduling|-omps default|static|dynamic-one|dynamic|guided:
  # general image related parameters
    -inv: inverse 'image-in'
    -swap: swap 'image-in' (if encoded on 2 or 4 bytes)
     output-image-type: -o 1    : unsigned char
                        -o 2    : unsigned short int
                        -o 2 -s : short int
                        -o 4 -s : int
                        -r      : float
    -type s8|u8|s16|u16|... 
     default is type of input image
  # general parameters 
    -verbose|-v: increase verboseness
      parameters being read several time, use '-nv -v -v ...'
      to set the verboseness level
    -no-verbose|-noverbose|-nv: no verboseness at all
    -debug|-D: increase debug level
    -no-debug|-nodebug: no debug indication
    -allow-pipe|-pipe: allow the use of stdin/stdout (with '-')
    -no-allow-pipe|-no-pipe|-nopipe: do not allow the use of stdin/stdout
    -print-parameters|-param:
    -print-time|-time:
    -no-time|-notime:
    -trace-memory|-memory:
    -no-memory|-nomemory:
    -h: print option list
    -help: print option list + details
  --------------------------------------------------
  '''
  assert(os.path.exists(image_fuse))
  assert(os.path.exists(image_seg))
  arguments=[path_mc_adhocfuse, '-intensity-image ', image_fuse, '-segmentation-image', image_seg, \
  '-min-percentile', str(min_percentile), '-max-percentile', str(max_percentile), \
  '-min-method', min_method, '-max-method', max_method, '-sigma', str(sigma), '-result-intensity-image',\
   image_out]
  cmd=' '.join(arguments)
  if verbose:
    print cmd
  os.system(cmd)<|MERGE_RESOLUTION|>--- conflicted
+++ resolved
@@ -595,7 +595,8 @@
     #
     command_line = path_to_exec + " -intensity-image " + path_input + " -segmentation-image " + path_segmentation
     command_line += " -result-intensity-image " + path_output
-    command_line += " -min-method cellinterior -max-method cellborder"
+    command_line += " -min-method " + cell_normalization_min_method
+    command_line += " -max-method " + cell_normalization_max_method
     command_line += " -min-percentile " + str(min_percentile) + " -max-percentile " + str(max_percentile)
     command_line += " -sigma 5.0"
 
@@ -876,27 +877,17 @@
     lines = f.readlines()
     f.close()
 
-<<<<<<< HEAD
-    d = {}
-=======
     boxes = {}
->>>>>>> f57870bd
+
     for line in lines:
         if not line.lstrip().startswith('#'):
             li = line.split()
             if int(li[1]):
-<<<<<<< HEAD
-                d[int(li[0])] = map(int, li[1:])
-=======
                 boxes[int(li[0])] = map(int, li[1:])
->>>>>>> f57870bd
 
     if path_bboxes is None:
         os.remove(file_boxes)
 
-<<<<<<< HEAD
-    return d
-=======
     return boxes
 
 
@@ -1034,7 +1025,6 @@
     _launch_inline_cmd(command_line, monitoring=monitoring)
 
     return
->>>>>>> f57870bd
 
 
 ############################################################
